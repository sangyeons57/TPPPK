package com.example.feature_project.members.ui

import androidx.compose.foundation.clickable
import androidx.compose.foundation.layout.*
import androidx.compose.foundation.lazy.LazyColumn
import androidx.compose.foundation.lazy.items
import androidx.compose.foundation.shape.CircleShape
import androidx.compose.material.icons.Icons
import androidx.compose.material.icons.automirrored.filled.ArrowBack
import androidx.compose.material.icons.filled.MoreVert
import androidx.compose.material.icons.filled.PersonAdd // 멤버 추가 아이콘
import androidx.compose.material.icons.filled.Search // ★ 검색 아이콘 import 추가
import androidx.compose.material3.*
import androidx.compose.runtime.*
import androidx.compose.ui.Alignment
import androidx.compose.ui.Modifier
import androidx.compose.ui.draw.clip
import androidx.compose.ui.layout.ContentScale
import androidx.compose.ui.platform.LocalContext
import androidx.compose.ui.text.font.FontWeight
import androidx.compose.ui.text.style.TextAlign
import androidx.compose.ui.text.style.TextOverflow
import androidx.compose.ui.tooling.preview.Preview
import androidx.compose.ui.unit.dp
import androidx.hilt.navigation.compose.hiltViewModel
import androidx.lifecycle.compose.collectAsStateWithLifecycle
import coil.compose.AsyncImage
import coil.request.ImageRequest
import com.example.core_common.util.DateTimeUtil
import com.example.core_navigation.core.AppNavigator
import com.example.core_navigation.destination.AppRoutes
import com.example.core_navigation.core.NavigationCommand
import com.example.core_ui.theme.TeamnovaPersonalProjectProjectingKotlinTheme
import com.example.core_ui.R
import com.example.feature_project.members.viewmodel.MemberListEvent
import com.example.feature_project.members.viewmodel.MemberListUiState
import com.example.feature_project.members.viewmodel.MemberListViewModel
import com.example.feature_project.members.viewmodel.ProjectMemberUiItem // Added import
import com.example.domain.model.ProjectMember // Import domain model for dialog
import kotlinx.coroutines.flow.collectLatest

/**
 * MemberListScreen: 프로젝트 멤버 목록 화면 (Stateful)
 */
@OptIn(ExperimentalMaterial3Api::class)
@Composable
fun MemberListScreen(
    appNavigator: AppNavigator,
    modifier: Modifier = Modifier,
    viewModel: MemberListViewModel = hiltViewModel()
) {
    val uiState by viewModel.uiState.collectAsStateWithLifecycle()
    val snackbarHostState = remember { SnackbarHostState() }
    var showDeleteConfirmationDialog by remember { mutableStateOf<ProjectMember?>(null) }
    var showAddMemberDialogState by remember { mutableStateOf(false) }

    LaunchedEffect(Unit) {
        viewModel.eventFlow.collectLatest { event ->
            when (event) {
                is MemberListEvent.NavigateToEditMember -> {
                    appNavigator.navigate(
                        NavigationCommand.NavigateToRoute.fromRoute(
                            AppRoutes.Project.editMember(event.projectId, event.userId)
                        )
                    )
                }
                is MemberListEvent.ShowDeleteConfirm -> {
                    showDeleteConfirmationDialog = event.member
                }
                is MemberListEvent.ShowSnackbar -> {
                    snackbarHostState.showSnackbar(event.message)
                }
                is MemberListEvent.ShowAddMemberDialog -> {
                    showAddMemberDialogState = true
                }
            }
        }
    }

    Scaffold(
        modifier = modifier,
        snackbarHost = { SnackbarHost(snackbarHostState) },
        topBar = {
            TopAppBar(
                title = { Text("멤버 관리") },
                navigationIcon = {
                    IconButton(onClick = { appNavigator.navigateBack() }) {
                        Icon(Icons.AutoMirrored.Filled.ArrowBack, contentDescription = "뒤로 가기")
                    }
                },
                actions = {
                    IconButton(onClick = { viewModel.onAddMemberClick() }) {
                        Icon(Icons.Filled.PersonAdd, contentDescription = "멤버 초대")
                    }
                }
            )
        }
    ) { paddingValues ->
        MemberListContent(
            paddingValues = paddingValues,
            uiState = uiState,
            onSearchQueryChanged = viewModel::onSearchQueryChanged,
            onMemberClick = viewModel::onMemberClick,
            onDeleteMemberClick = viewModel::requestDeleteMember
        )
    }

    // 멤버 삭제 확인 다이얼로그
    showDeleteConfirmationDialog?.let { member ->
        AlertDialog(
            onDismissRequest = { showDeleteConfirmationDialog = null },
            title = { Text("멤버 내보내기") },
            text = { Text("${member.userName}님을 프로젝트에서 내보내시겠습니까?") },
            confirmButton = {
                TextButton(
                    onClick = {
                        viewModel.confirmDeleteMember(member)
                        showDeleteConfirmationDialog = null
                    },
                    colors = ButtonDefaults.textButtonColors(contentColor = MaterialTheme.colorScheme.error)
                ) { Text("내보내기") }
            },
            dismissButton = {
                TextButton(onClick = { showDeleteConfirmationDialog = null }) { Text("취소") }
            }
        )
    }

    // 멤버 추가 다이얼로그
    if (showAddMemberDialogState) {
        AddMemberDialog(
            projectId = uiState.projectId,
            onDismissRequest = { showAddMemberDialogState = false },
            onMemberAdded = {
                showAddMemberDialogState = false
                viewModel.refreshMembers()
            }
        )
    }
}

/**
 * MemberListContent: 멤버 목록 UI (Stateless)
 */
@Composable
fun MemberListContent(
    paddingValues: PaddingValues,
    uiState: MemberListUiState, // This uiState now contains List<ProjectMemberUiItem>
    onSearchQueryChanged: (String) -> Unit,
    onMemberClick: (ProjectMemberUiItem) -> Unit, // Changed
    onDeleteMemberClick: (ProjectMemberUiItem) -> Unit, // Changed
    modifier: Modifier = Modifier
) {
    LazyColumn(
        modifier = modifier
            .fillMaxSize()
            .padding(paddingValues)
            .padding(horizontal = 16.dp),
        verticalArrangement = Arrangement.spacedBy(8.dp)
    ) {
        // 검색 바 (선택 사항)
        item {
            OutlinedTextField(
                value = uiState.searchQuery,
                onValueChange = onSearchQueryChanged,
                modifier = Modifier.fillMaxWidth().padding(vertical = 8.dp),
                label = { Text("멤버 검색") },
                leadingIcon = { Icon(Icons.Default.Search, contentDescription = null) },
                singleLine = true
            )
        }

        if (uiState.isLoading) {
            item {
                Box(modifier = Modifier.fillMaxWidth().padding(16.dp), contentAlignment = Alignment.Center) {
                    CircularProgressIndicator()
                }
            }
        } else if (uiState.error != null) {
            item {
                Text(
                    text = "오류: ${uiState.error}",
                    color = MaterialTheme.colorScheme.error,
                    modifier = Modifier.padding(16.dp)
                )
            }
        } else if (uiState.members.isEmpty()) {
             item {
                Text(
                    text = "프로젝트 멤버가 없습니다.",
                    modifier = Modifier.padding(16.dp),
                    textAlign = TextAlign.Center
                )
            }
        } else {
<<<<<<< HEAD
            items(uiState.members, key = { it.userId }) { memberUiItem -> // memberUiItem is ProjectMemberUiItem
                ProjectMemberListItemComposable(
                    memberUiItem = memberUiItem, // Pass the UiItem
                    onClick = { item -> onMemberClick(item) }, // Pass ProjectMemberUiItem
                    onMoreClick = { item -> onDeleteMemberClick(item) } // Pass ProjectMemberUiItem
=======
            items(uiState.members, key = { it.userId }) { member ->
                ProjectMemberListItemComposable(
                    member = member,
                    onClick = { onMemberClick(member) },
                    onMoreClick = { onDeleteMemberClick(member) }
>>>>>>> c3eca7ae
                )
            }
        }
    }
}

/**
 * ProjectMemberListItemComposable: 개별 프로젝트 멤버 아이템 UI (Stateless)
 */
@Composable
fun ProjectMemberListItemComposable(
    memberUiItem: ProjectMemberUiItem, // Changed parameter
    onClick: (ProjectMemberUiItem) -> Unit, // Changed
    onMoreClick: (ProjectMemberUiItem) -> Unit, // Changed
    modifier: Modifier = Modifier
) {
    Row(
        modifier = modifier
            .fillMaxWidth()
            .clickable { onClick(memberUiItem) } // Use memberUiItem
            .padding(horizontal = 16.dp, vertical = 12.dp),
        verticalAlignment = Alignment.CenterVertically
    ) {
        AsyncImage(
            model = ImageRequest.Builder(LocalContext.current)
<<<<<<< HEAD
                .data(memberUiItem.profileImageUrl ?: R.drawable.ic_account_circle_24) // Use memberUiItem
                .error(R.drawable.ic_account_circle_24)
                .placeholder(R.drawable.ic_account_circle_24)
                .build(),
            contentDescription = "${memberUiItem.userName} 프로필", // Use memberUiItem
            modifier = Modifier.size(48.dp).clip(CircleShape),
=======
                .data(member.profileImageUrl)
                .error(R.drawable.ic_account_circle_24)
                .placeholder(R.drawable.ic_account_circle_24)
                .build(),
            contentDescription = "${member.userName}님의 프로필 사진",
            modifier = Modifier
                .size(40.dp)
                .clip(CircleShape),
>>>>>>> c3eca7ae
            contentScale = ContentScale.Crop
        )
        Spacer(modifier = Modifier.width(12.dp))
        Column(modifier = Modifier.weight(1f)) {
            Text(
<<<<<<< HEAD
                text = memberUiItem.userName, // Use memberUiItem
                style = MaterialTheme.typography.bodyLarge,
                fontWeight = FontWeight.Medium,
                maxLines = 1,
                overflow = TextOverflow.Ellipsis
            )
            // Display rolesText from memberUiItem
            if (memberUiItem.rolesText.isNotEmpty()) {
                Spacer(modifier = Modifier.height(4.dp))
                Text(
                    text = memberUiItem.rolesText, // Use memberUiItem.rolesText
=======
                text = member.userName,
                style = MaterialTheme.typography.titleMedium,
                fontWeight = FontWeight.Bold,
                maxLines = 1,
                overflow = TextOverflow.Ellipsis
            )
            if (member.roles.isNotEmpty()) {
                Text(
                    text = member.roles.joinToString { it.name.ifEmpty { "이름 없는 역할" } },
>>>>>>> c3eca7ae
                    style = MaterialTheme.typography.bodySmall,
                    color = MaterialTheme.colorScheme.onSurfaceVariant,
                    maxLines = 1,
                    overflow = TextOverflow.Ellipsis
                )
            }
        }
<<<<<<< HEAD
        IconButton(onClick = { onMoreClick(memberUiItem) }) { // Use memberUiItem
             Icon(Icons.Default.MoreVert, contentDescription = "더보기")
=======
        IconButton(onClick = { onMoreClick(member) }) {
            Icon(Icons.Filled.MoreVert, contentDescription = "더 보기")
>>>>>>> c3eca7ae
        }
    }
}

// --- Preview ---
// Preview might need adjustment if ProjectMemberUiItem is not directly constructible here
// or if the dummy data for ProjectMember in MemberListUiState is not compatible.
// For now, keeping the preview as is, but it might show errors or require updates
// to use ProjectMemberUiItem for the 'members' list in the preview UiState.
@Preview(showBackground = true)
@Composable
private fun MemberListContentPreview() {
<<<<<<< HEAD
    // This preview will likely break because MemberListUiState expects List<ProjectMemberUiItem>
    // and ProjectMemberListItemComposable expects ProjectMemberUiItem.
    // To fix, create ProjectMemberUiItem instances for previewMembers.
    val previewMemberItems = listOf(
        ProjectMemberUiItem("u1", "멤버1", null, "관리자, 팀원", java.time.Instant.now(), ProjectMember("u1", "멤버1", null, listOf("role1", "role2"), java.time.Instant.now())),
        ProjectMemberUiItem("u2", "멤버2 멤버2", "url...", "팀원", java.time.Instant.now(), ProjectMember("u2", "멤버2 멤버2", "url...", listOf("role2"), java.time.Instant.now())),
        ProjectMemberUiItem("u3", "멤버3", null, "뷰어", java.time.Instant.now(), ProjectMember("u3", "멤버3", null, listOf("role3"), java.time.Instant.now())),
        ProjectMemberUiItem("u4", "멤버4", null, "역할 없음", java.time.Instant.now(), ProjectMember("u4", "멤버4", null, emptyList(), java.time.Instant.now()))
=======
    // Preview용 Role 객체 생성
    val previewRoleAdmin = com.example.domain.model.Role(id = "r_admin", projectId = "p_preview", name = "관리자", permissions = listOf(com.example.domain.model.RolePermission.MANAGE_MEMBERS), memberCount = 1)
    val previewRoleMember = com.example.domain.model.Role(id = "r_member", projectId = "p_preview", name = "팀원", permissions = listOf(com.example.domain.model.RolePermission.READ_MESSAGES), memberCount = 3)
    val previewRoleSupporter = com.example.domain.model.Role(id = "r_supporter", projectId = "p_preview", name = "서포터", permissions = emptyList(), memberCount = 2)
    val previewRoleViewer = com.example.domain.model.Role(id = "r_viewer", projectId = "p_preview", name = "뷰어", permissions = emptyList(), memberCount = 5)

    val previewMembers = listOf(
        ProjectMember("u1", "Alice Wonderland", "url_to_image_1", listOf(previewRoleAdmin), DateTimeUtil.nowInstant()),
        ProjectMember("u2", "Bob The Builder", null, listOf(previewRoleAdmin, previewRoleMember), DateTimeUtil.nowInstant()),
        ProjectMember("u3", "Charlie Brown", "url_to_image_3", listOf(previewRoleMember, previewRoleSupporter), DateTimeUtil.nowInstant()),
        ProjectMember("u4", "Diana Prince", null, listOf(previewRoleViewer), DateTimeUtil.nowInstant())
>>>>>>> c3eca7ae
    )
    TeamnovaPersonalProjectProjectingKotlinTheme {
        Surface {
            MemberListContent(
                paddingValues = PaddingValues(),
                uiState = MemberListUiState(
                    isLoading = false,
                    error = null,
                    members = previewMemberItems, // Use ProjectMemberUiItem list
                    searchQuery = ""
                ),
                onSearchQueryChanged = {},
                onMemberClick = {},
                onDeleteMemberClick = {}
            )
        }
    }
}<|MERGE_RESOLUTION|>--- conflicted
+++ resolved
@@ -193,19 +193,11 @@
                 )
             }
         } else {
-<<<<<<< HEAD
-            items(uiState.members, key = { it.userId }) { memberUiItem -> // memberUiItem is ProjectMemberUiItem
-                ProjectMemberListItemComposable(
-                    memberUiItem = memberUiItem, // Pass the UiItem
-                    onClick = { item -> onMemberClick(item) }, // Pass ProjectMemberUiItem
-                    onMoreClick = { item -> onDeleteMemberClick(item) } // Pass ProjectMemberUiItem
-=======
             items(uiState.members, key = { it.userId }) { member ->
                 ProjectMemberListItemComposable(
                     member = member,
                     onClick = { onMemberClick(member) },
                     onMoreClick = { onDeleteMemberClick(member) }
->>>>>>> c3eca7ae
                 )
             }
         }
@@ -231,14 +223,6 @@
     ) {
         AsyncImage(
             model = ImageRequest.Builder(LocalContext.current)
-<<<<<<< HEAD
-                .data(memberUiItem.profileImageUrl ?: R.drawable.ic_account_circle_24) // Use memberUiItem
-                .error(R.drawable.ic_account_circle_24)
-                .placeholder(R.drawable.ic_account_circle_24)
-                .build(),
-            contentDescription = "${memberUiItem.userName} 프로필", // Use memberUiItem
-            modifier = Modifier.size(48.dp).clip(CircleShape),
-=======
                 .data(member.profileImageUrl)
                 .error(R.drawable.ic_account_circle_24)
                 .placeholder(R.drawable.ic_account_circle_24)
@@ -247,25 +231,11 @@
             modifier = Modifier
                 .size(40.dp)
                 .clip(CircleShape),
->>>>>>> c3eca7ae
             contentScale = ContentScale.Crop
         )
         Spacer(modifier = Modifier.width(12.dp))
         Column(modifier = Modifier.weight(1f)) {
             Text(
-<<<<<<< HEAD
-                text = memberUiItem.userName, // Use memberUiItem
-                style = MaterialTheme.typography.bodyLarge,
-                fontWeight = FontWeight.Medium,
-                maxLines = 1,
-                overflow = TextOverflow.Ellipsis
-            )
-            // Display rolesText from memberUiItem
-            if (memberUiItem.rolesText.isNotEmpty()) {
-                Spacer(modifier = Modifier.height(4.dp))
-                Text(
-                    text = memberUiItem.rolesText, // Use memberUiItem.rolesText
-=======
                 text = member.userName,
                 style = MaterialTheme.typography.titleMedium,
                 fontWeight = FontWeight.Bold,
@@ -275,7 +245,6 @@
             if (member.roles.isNotEmpty()) {
                 Text(
                     text = member.roles.joinToString { it.name.ifEmpty { "이름 없는 역할" } },
->>>>>>> c3eca7ae
                     style = MaterialTheme.typography.bodySmall,
                     color = MaterialTheme.colorScheme.onSurfaceVariant,
                     maxLines = 1,
@@ -283,13 +252,9 @@
                 )
             }
         }
-<<<<<<< HEAD
-        IconButton(onClick = { onMoreClick(memberUiItem) }) { // Use memberUiItem
-             Icon(Icons.Default.MoreVert, contentDescription = "더보기")
-=======
+
         IconButton(onClick = { onMoreClick(member) }) {
             Icon(Icons.Filled.MoreVert, contentDescription = "더 보기")
->>>>>>> c3eca7ae
         }
     }
 }
@@ -302,16 +267,6 @@
 @Preview(showBackground = true)
 @Composable
 private fun MemberListContentPreview() {
-<<<<<<< HEAD
-    // This preview will likely break because MemberListUiState expects List<ProjectMemberUiItem>
-    // and ProjectMemberListItemComposable expects ProjectMemberUiItem.
-    // To fix, create ProjectMemberUiItem instances for previewMembers.
-    val previewMemberItems = listOf(
-        ProjectMemberUiItem("u1", "멤버1", null, "관리자, 팀원", java.time.Instant.now(), ProjectMember("u1", "멤버1", null, listOf("role1", "role2"), java.time.Instant.now())),
-        ProjectMemberUiItem("u2", "멤버2 멤버2", "url...", "팀원", java.time.Instant.now(), ProjectMember("u2", "멤버2 멤버2", "url...", listOf("role2"), java.time.Instant.now())),
-        ProjectMemberUiItem("u3", "멤버3", null, "뷰어", java.time.Instant.now(), ProjectMember("u3", "멤버3", null, listOf("role3"), java.time.Instant.now())),
-        ProjectMemberUiItem("u4", "멤버4", null, "역할 없음", java.time.Instant.now(), ProjectMember("u4", "멤버4", null, emptyList(), java.time.Instant.now()))
-=======
     // Preview용 Role 객체 생성
     val previewRoleAdmin = com.example.domain.model.Role(id = "r_admin", projectId = "p_preview", name = "관리자", permissions = listOf(com.example.domain.model.RolePermission.MANAGE_MEMBERS), memberCount = 1)
     val previewRoleMember = com.example.domain.model.Role(id = "r_member", projectId = "p_preview", name = "팀원", permissions = listOf(com.example.domain.model.RolePermission.READ_MESSAGES), memberCount = 3)
@@ -323,7 +278,6 @@
         ProjectMember("u2", "Bob The Builder", null, listOf(previewRoleAdmin, previewRoleMember), DateTimeUtil.nowInstant()),
         ProjectMember("u3", "Charlie Brown", "url_to_image_3", listOf(previewRoleMember, previewRoleSupporter), DateTimeUtil.nowInstant()),
         ProjectMember("u4", "Diana Prince", null, listOf(previewRoleViewer), DateTimeUtil.nowInstant())
->>>>>>> c3eca7ae
     )
     TeamnovaPersonalProjectProjectingKotlinTheme {
         Surface {
