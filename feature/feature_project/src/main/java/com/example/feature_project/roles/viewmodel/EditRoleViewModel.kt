package com.example.feature_project.roles.viewmodel

import androidx.lifecycle.SavedStateHandle
import androidx.lifecycle.ViewModel
import androidx.lifecycle.viewModelScope
import com.example.core_navigation.destination.AppRoutes
import com.example.core_navigation.extension.getOptionalString
import com.example.core_navigation.extension.getRequiredString
import com.example.domain.model.RolePermission
import com.example.domain.usecase.project.CreateRoleUseCase
import com.example.domain.usecase.project.DeleteRoleUseCase
import com.example.domain.usecase.project.GetRoleDetailsUseCase
import com.example.domain.usecase.project.UpdateRoleUseCase
import dagger.hilt.android.lifecycle.HiltViewModel
import kotlinx.coroutines.flow.*
import kotlinx.coroutines.launch
import javax.inject.Inject

// --- RolePermission enum 정의는 domain/model/RolePermission.kt 로 이동 ---

// --- UI 상태 (기존 정의 사용, hasChanges 추가) ---
data class EditRoleUiState(
    val roleId: String? = null,
    val roleName: String = "",
    val permissions: Map<RolePermission, Boolean> = RolePermission.entries.associateWith { false },
    val isDefault: Boolean = false,
    val originalRoleName: String = "",
    val originalPermissions: Map<RolePermission, Boolean> = emptyMap(),
<<<<<<< HEAD
    val originalIsDefault: Boolean = false, // Added
=======
    val originalIsDefault: Boolean = false,
>>>>>>> c3eca7ae
    val isLoading: Boolean = false,
    val error: String? = null,
    val saveSuccess: Boolean = false,
    val deleteSuccess: Boolean = false,
    val hasChanges: Boolean = false
)

// --- 이벤트 (기존 정의 사용, ShowDeleteConfirmation 추가) ---
sealed class EditRoleEvent {
    object NavigateBack : EditRoleEvent()
    data class ShowSnackbar(val message: String) : EditRoleEvent()
    object ClearFocus : EditRoleEvent()
    object ShowDeleteConfirmation : EditRoleEvent()
}

@HiltViewModel
class EditRoleViewModel @Inject constructor(
    private val savedStateHandle: SavedStateHandle,
    private val getRoleDetailsUseCase: GetRoleDetailsUseCase,
    private val createRoleUseCase: CreateRoleUseCase,
    private val updateRoleUseCase: UpdateRoleUseCase,
    private val deleteRoleUseCase: DeleteRoleUseCase
) : ViewModel() {

    private val projectId: String = savedStateHandle.getRequiredString(AppRoutes.Project.ARG_PROJECT_ID)
    // 역할 ID는 수정 시에만 전달되므로 옵셔널로 처리
    private val roleId: String? = savedStateHandle.getOptionalString(AppRoutes.Project.ARG_ROLE_ID)
    
    val isEditMode = roleId != null

    private val _uiState = MutableStateFlow(EditRoleUiState(roleId = roleId, isLoading = roleId != null))
    val uiState: StateFlow<EditRoleUiState> = _uiState.asStateFlow()

    private val _eventFlow = MutableSharedFlow<EditRoleEvent>()
    val eventFlow = _eventFlow.asSharedFlow()

    init {
        if (roleId != null && projectId != null) {
            loadRoleDetails(projectId, roleId)
        }
    }

    /**
     * 수정 모드 시 역할 상세 정보 로드
     */
    private fun loadRoleDetails(projectId: String, roleId: String) {
        viewModelScope.launch {
            _uiState.update { it.copy(isLoading = true, error = null) }
            println("ViewModel: Loading details for role $roleId (UseCase)")

            // --- UseCase 호출 ---
            val result = getRoleDetailsUseCase(projectId, roleId) // UseCase returns Result<Role?>

            if (result.isSuccess) {
<<<<<<< HEAD
                val role = result.getOrThrow() // role is Role?
                if (role != null) {
=======
                val role = result.getOrNull() // Role? 타입
                if (role != null) {
                    val loadedPermissionsMap = RolePermission.entries.associateWith { role.permissions.contains(it) }
>>>>>>> c3eca7ae
                    _uiState.update {
                        it.copy(
                            isLoading = false,
                            roleName = role.name,
                            originalRoleName = role.name,
<<<<<<< HEAD
                            permissions = role.permissions,
                            originalPermissions = role.permissions,
                            originalIsDefault = role.isDefault, // Store original isDefault
=======
                            permissions = loadedPermissionsMap,
                            originalPermissions = loadedPermissionsMap,
                            isDefault = role.isDefault,             // isDefault 로드
                            originalIsDefault = role.isDefault,     // originalIsDefault 로드
>>>>>>> c3eca7ae
                            hasChanges = false
                        )
                    }
                } else {
<<<<<<< HEAD
                    // Role not found
                    _uiState.update { it.copy(isLoading = false, error = "역할 정보를 찾을 수 없습니다.") }
=======
                    _uiState.update {
                        it.copy(isLoading = false, error = "역할 정보를 찾을 수 없습니다.")
                    }
>>>>>>> c3eca7ae
                    _eventFlow.emit(EditRoleEvent.ShowSnackbar("역할 정보를 찾을 수 없습니다."))
                    _eventFlow.emit(EditRoleEvent.NavigateBack)
                }
            } else { // Failure case
                _uiState.update {
                    it.copy(isLoading = false, error = "역할 정보를 불러오지 못했습니다: ${result.exceptionOrNull()?.localizedMessage}")
                }
                _eventFlow.emit(EditRoleEvent.ShowSnackbar("역할 정보를 불러오지 못했습니다."))
                _eventFlow.emit(EditRoleEvent.NavigateBack)
            }
        }
    }

    /**
     * 역할 이름 변경 시 호출
     */
    fun onRoleNameChange(name: String) {
        _uiState.update {
            it.copy(
                roleName = name,
                error = null,
                hasChanges = name != it.originalRoleName || 
                             it.permissions != it.originalPermissions || 
                             it.isDefault != it.originalIsDefault // isDefault 변경 감지 추가
            )
        }
    }

    /**
     * 권한 스위치 변경 시 호출
     */
    fun onPermissionCheckedChange(permission: RolePermission, isChecked: Boolean) {
        _uiState.update {
            val newPermissions = it.permissions.toMutableMap().apply { put(permission, isChecked) }
            it.copy(
                permissions = newPermissions,
                hasChanges = it.roleName != it.originalRoleName || 
                             newPermissions != it.originalPermissions ||
                             it.isDefault != it.originalIsDefault // isDefault 변경 감지 추가
            )
        }
    }
    
    /**
     * 기본 역할 여부 스위치 변경 시 호출
     */
    fun onIsDefaultChange(isDefault: Boolean) {
        _uiState.update {
            it.copy(
                isDefault = isDefault,
                hasChanges = it.roleName != it.originalRoleName || 
                             it.permissions != it.originalPermissions ||
                             isDefault != it.originalIsDefault
            )
        }
    }

    /**
     * 저장 또는 생성 버튼 클릭 시 호출
     */
    fun saveRole() {
        val currentState = _uiState.value
        val currentName = currentState.roleName.trim()

        if (currentName.isBlank()) {
            _uiState.update { it.copy(error = "역할 이름을 입력해주세요.") }
            return
        }

        if (currentState.roleId != null && !currentState.hasChanges) {
            viewModelScope.launch {
                _eventFlow.emit(EditRoleEvent.ShowSnackbar("변경된 내용이 없습니다."))
                _eventFlow.emit(EditRoleEvent.NavigateBack)
            }
            return
        }

        if (currentState.isLoading) return

        viewModelScope.launch {
            _uiState.update { it.copy(isLoading = true, error = null) }
            _eventFlow.emit(EditRoleEvent.ClearFocus)

            val nameToSave = currentName
            val permissionsListToSave = currentState.permissions.filterValues { it }.keys.toList()
            val isDefaultToSave = currentState.isDefault

<<<<<<< HEAD
            // --- UseCase 호출 (생성 또는 수정) ---
            val result: Result<Any> = if (currentState.roleId == null) { // Result<Any> to handle different success types
                println("ViewModel: Creating role '$nameToSave' in project $projectId (UseCase)")
                // Assume new roles are not default by default, or add UI for this if needed
                createRoleUseCase(projectId, nameToSave, permissionsToSave, isDefault = false) // isDefault added
            } else {
                println("ViewModel: Updating role ${currentState.roleId} to '$nameToSave' (UseCase)")
                // Pass projectId. Pass originalIsDefault if not changing, or get from a UI element if editable.
                updateRoleUseCase(projectId, currentState.roleId, nameToSave, permissionsToSave, isDefault = currentState.originalIsDefault)
=======
            val result = if (currentState.roleId == null) {
                println("ViewModel: Creating role '$nameToSave' in project $projectId (UseCase)")
                createRoleUseCase(projectId, nameToSave, permissionsListToSave, isDefaultToSave)
            } else {
                println("ViewModel: Updating role ${currentState.roleId} to '$nameToSave' (UseCase)")
                updateRoleUseCase(projectId, currentState.roleId, nameToSave, permissionsListToSave, isDefaultToSave)
>>>>>>> c3eca7ae
            }

            if (result.isSuccess) {
                val message = if (currentState.roleId == null) {
                    // val newRoleId = (result as Result.Success<String>).value // If you need the new ID
                    "역할이 생성되었습니다."
                } else {
                    "역할이 수정되었습니다."
                }
                _eventFlow.emit(EditRoleEvent.ShowSnackbar(message))
                _uiState.update { it.copy(isLoading = false, saveSuccess = true) }
            } else {
                val errorMessage = if (currentState.roleId == null) "역할 생성 실패" else "역할 수정 실패"
                val errorDetail = result.exceptionOrNull()?.localizedMessage
                _uiState.update { it.copy(isLoading = false, error = errorMessage + (errorDetail?.let { ": $it" } ?: "")) }
            }
        }
    }

    /**
     * 삭제 버튼 클릭 시 (삭제 확인 다이얼로그 표시 요청)
     */
    fun requestDeleteRoleConfirmation() {
        if (uiState.value.roleId != null && !uiState.value.isLoading) {
            viewModelScope.launch {
                _eventFlow.emit(EditRoleEvent.ShowDeleteConfirmation)
            }
        }
    }

    /**
     * 삭제 확인 다이얼로그에서 '삭제' 버튼 클릭 시
     */
    fun confirmDeleteRole() {
        val roleIdToDelete = uiState.value.roleId
        if (roleIdToDelete == null || uiState.value.isLoading) return

        viewModelScope.launch {
            _uiState.update { it.copy(isLoading = true, error = null) }
            println("ViewModel: Deleting role $roleIdToDelete (UseCase)")

<<<<<<< HEAD
            // --- UseCase 호출 ---
            val result = deleteRoleUseCase(projectId, roleIdToDelete) // Pass projectId
=======
            val result = deleteRoleUseCase(projectId, roleIdToDelete)
>>>>>>> c3eca7ae

            if (result.isSuccess) {
                _eventFlow.emit(EditRoleEvent.ShowSnackbar("역할이 삭제되었습니다."))
                _uiState.update { it.copy(isLoading = false, deleteSuccess = true) }
            } else {
                val errorDetail = result.exceptionOrNull()?.message
                _eventFlow.emit(EditRoleEvent.ShowSnackbar("역할 삭제 실패" + (errorDetail?.let { ": $it" } ?: "")))
                _uiState.update { it.copy(isLoading = false) }
            }
        }
    }
}<|MERGE_RESOLUTION|>--- conflicted
+++ resolved
@@ -26,11 +26,7 @@
     val isDefault: Boolean = false,
     val originalRoleName: String = "",
     val originalPermissions: Map<RolePermission, Boolean> = emptyMap(),
-<<<<<<< HEAD
-    val originalIsDefault: Boolean = false, // Added
-=======
     val originalIsDefault: Boolean = false,
->>>>>>> c3eca7ae
     val isLoading: Boolean = false,
     val error: String? = null,
     val saveSuccess: Boolean = false,
@@ -85,41 +81,25 @@
             val result = getRoleDetailsUseCase(projectId, roleId) // UseCase returns Result<Role?>
 
             if (result.isSuccess) {
-<<<<<<< HEAD
-                val role = result.getOrThrow() // role is Role?
-                if (role != null) {
-=======
+
                 val role = result.getOrNull() // Role? 타입
                 if (role != null) {
                     val loadedPermissionsMap = RolePermission.entries.associateWith { role.permissions.contains(it) }
->>>>>>> c3eca7ae
                     _uiState.update {
                         it.copy(
                             isLoading = false,
                             roleName = role.name,
                             originalRoleName = role.name,
-<<<<<<< HEAD
-                            permissions = role.permissions,
-                            originalPermissions = role.permissions,
-                            originalIsDefault = role.isDefault, // Store original isDefault
-=======
                             permissions = loadedPermissionsMap,
                             originalPermissions = loadedPermissionsMap,
                             isDefault = role.isDefault,             // isDefault 로드
                             originalIsDefault = role.isDefault,     // originalIsDefault 로드
->>>>>>> c3eca7ae
                             hasChanges = false
                         )
                     }
                 } else {
-<<<<<<< HEAD
                     // Role not found
                     _uiState.update { it.copy(isLoading = false, error = "역할 정보를 찾을 수 없습니다.") }
-=======
-                    _uiState.update {
-                        it.copy(isLoading = false, error = "역할 정보를 찾을 수 없습니다.")
-                    }
->>>>>>> c3eca7ae
                     _eventFlow.emit(EditRoleEvent.ShowSnackbar("역할 정보를 찾을 수 없습니다."))
                     _eventFlow.emit(EditRoleEvent.NavigateBack)
                 }
@@ -207,24 +187,12 @@
             val permissionsListToSave = currentState.permissions.filterValues { it }.keys.toList()
             val isDefaultToSave = currentState.isDefault
 
-<<<<<<< HEAD
-            // --- UseCase 호출 (생성 또는 수정) ---
-            val result: Result<Any> = if (currentState.roleId == null) { // Result<Any> to handle different success types
-                println("ViewModel: Creating role '$nameToSave' in project $projectId (UseCase)")
-                // Assume new roles are not default by default, or add UI for this if needed
-                createRoleUseCase(projectId, nameToSave, permissionsToSave, isDefault = false) // isDefault added
-            } else {
-                println("ViewModel: Updating role ${currentState.roleId} to '$nameToSave' (UseCase)")
-                // Pass projectId. Pass originalIsDefault if not changing, or get from a UI element if editable.
-                updateRoleUseCase(projectId, currentState.roleId, nameToSave, permissionsToSave, isDefault = currentState.originalIsDefault)
-=======
             val result = if (currentState.roleId == null) {
                 println("ViewModel: Creating role '$nameToSave' in project $projectId (UseCase)")
                 createRoleUseCase(projectId, nameToSave, permissionsListToSave, isDefaultToSave)
             } else {
                 println("ViewModel: Updating role ${currentState.roleId} to '$nameToSave' (UseCase)")
                 updateRoleUseCase(projectId, currentState.roleId, nameToSave, permissionsListToSave, isDefaultToSave)
->>>>>>> c3eca7ae
             }
 
             if (result.isSuccess) {
@@ -266,12 +234,8 @@
             _uiState.update { it.copy(isLoading = true, error = null) }
             println("ViewModel: Deleting role $roleIdToDelete (UseCase)")
 
-<<<<<<< HEAD
             // --- UseCase 호출 ---
             val result = deleteRoleUseCase(projectId, roleIdToDelete) // Pass projectId
-=======
-            val result = deleteRoleUseCase(projectId, roleIdToDelete)
->>>>>>> c3eca7ae
 
             if (result.isSuccess) {
                 _eventFlow.emit(EditRoleEvent.ShowSnackbar("역할이 삭제되었습니다."))
