package com.example.feature_home.viewmodel

import android.util.Log
import androidx.compose.material.icons.Icons
import androidx.compose.material.icons.filled.Edit
import androidx.compose.material.icons.filled.Settings
import androidx.lifecycle.ViewModel
import androidx.lifecycle.viewModelScope
import com.example.core_common.constants.Constants
import com.example.core_common.result.CustomResult
import com.example.core_navigation.core.NavigationManger
import com.example.core_ui.components.bottom_sheet_dialog.BottomSheetDialogBuilder
import com.example.core_ui.components.bottom_sheet_dialog.BottomSheetDialogItem
import com.example.domain.model.base.Category
import com.example.domain.model.base.DMWrapper
import com.example.domain.model.base.Project
import com.example.domain.model.base.User
import com.example.domain.model.vo.DocumentId
import com.example.domain.model.vo.ImageUrl
import com.example.domain.model.vo.UserId
import com.example.domain.model.vo.user.UserName
import com.example.domain.model.vo.project.ProjectStatus
import com.example.domain.provider.dm.DMUseCaseProvider
import com.example.domain.provider.dm.DMUseCases
import com.example.domain.provider.project.CoreProjectUseCaseProvider
import com.example.domain.provider.project.CoreProjectUseCases
import com.example.domain.provider.project.ProjectStructureUseCaseProvider
import com.example.domain.provider.project.ProjectStructureUseCases
import com.example.domain.provider.user.UserUseCaseProvider
import com.example.feature_home.model.CategoryUiModel
import com.example.feature_home.model.ChannelUiModel
import com.example.feature_home.model.DmUiModel
import com.example.feature_home.model.ProjectStructureUiState
import com.example.feature_home.model.ProjectUiModel
import dagger.hilt.android.lifecycle.HiltViewModel
import kotlinx.coroutines.ExperimentalCoroutinesApi
import kotlinx.coroutines.flow.MutableSharedFlow
import kotlinx.coroutines.flow.MutableStateFlow
import kotlinx.coroutines.flow.StateFlow
import kotlinx.coroutines.flow.asSharedFlow
import kotlinx.coroutines.flow.asStateFlow
import kotlinx.coroutines.flow.catch
import kotlinx.coroutines.flow.collectLatest
import kotlinx.coroutines.flow.first
import kotlinx.coroutines.flow.update
import kotlinx.coroutines.launch
import kotlinx.coroutines.Job
import java.time.Instant
import java.time.LocalDateTime
import java.time.ZoneId
import java.time.format.DateTimeFormatter
import java.time.format.FormatStyle
import java.time.temporal.ChronoUnit
import javax.inject.Inject

// 상단 탭 상태
enum class TopSection {
    PROJECTS, DMS
}


// 홈 화면 UI 상태
data class HomeUiState(
    val selectedTopSection: TopSection = TopSection.DMS, // 기본 선택: DMS
    val projects: List<ProjectUiModel> = emptyList(), // Now using ProjectUiModel
    val dms: List<DmUiModel> = emptyList(), // Use DmUiModel
    val isLoading: Boolean = false,
    val errorMessage: String = "default",
    
    // 프로젝트 관련 상태
    val selectedProjectId: DocumentId? = null, // 선택된 프로젝트 ID
    val selectedDmId: String? = null, // 선택된 프로젝트 ID
    val projectName: String = "", // 선택된 프로젝트 이름
    val projectDescription: String? = null, // 선택된 프로젝트 설명
    val projectMembers: List<ProjectMember> = emptyList(), // 선택된 프로젝트 멤버
    
    // 카테고리 및 채널 관련 상태
    val projectStructure: ProjectStructureUiState = ProjectStructureUiState(),

    // 사용자 프로필 관련 상태
    val userInitial: String = "U", // 사용자 이니셜 (기본값: "U")
    val userProfileImageUrl: String? = null, // 사용자 프로필 이미지 URL
    
    // 표시 관련 상태
    val isDetailFullScreen: Boolean = false, // 전체 화면 모드 플래그

    // --- Bottom-sheet (long-press) dialog state ---
    val showBottomSheet: Boolean = false,
    val showBottomSheetItems: List<BottomSheetDialogItem> = emptyList(),

    val targetDMChannelForSheet: DmUiModel? = null,
    val targetCategoryForSheet: CategoryUiModel? = null,
    val targetChannelForSheet: ChannelUiModel? = null
)

// 프로젝트 멤버 정보
data class ProjectMember(
    val id: String,
    val name: String,
    val role: String
)

// 홈 화면 이벤트
sealed class HomeEvent {
    data class NavigateToProjectSettings(val projectId: DocumentId?) : HomeEvent() // 프로젝트 설정 화면
    data class NavigateToDmChat(val dmId: DocumentId) : HomeEvent()
    data class NavigateToChannel(val projectId: DocumentId, val channelId: String) :
        HomeEvent() // 채널 화면으로 이동
    object ShowAddProjectDialog : HomeEvent() // 또는 화면 이동
    object ShowAddFriendDialog : HomeEvent() // 또는 화면 이동
    object NavigateToAddProject : HomeEvent() // 프로젝트 추가 화면
    data class ShowSnackbar(val message: String) : HomeEvent()
    data class ShowAddProjectElementDialog(val projectId: DocumentId) :
        HomeEvent() // 프로젝트 구조 편집 다이얼로그 표시

    // --- New navigation events for long-press actions ---
    data class NavigateToEditCategory(val projectId: DocumentId, val categoryId: DocumentId) :
        HomeEvent()

    data class NavigateToEditChannel(
        val projectId: DocumentId,
        val categoryId: String,
        val channelId: String
    ) : HomeEvent()
    data class NavigateToReorderCategory(val projectId: String) : HomeEvent()
    data class NavigateToReorderChannel(val projectId: String, val categoryId: String) : HomeEvent()
    
    // --- Project deletion event ---
    data class ProjectDeleted(val projectId: DocumentId, val projectName: String) : HomeEvent()
}


@HiltViewModel
class HomeViewModel @Inject constructor(
    private val coreProjectUseCaseProvider: CoreProjectUseCaseProvider,
    private val projectStructureUseCaseProvider: ProjectStructureUseCaseProvider,
    private val userUseCaseProvider: UserUseCaseProvider,
    private val dmUseCaseProvider: DMUseCaseProvider,
    private val navigationManger: NavigationManger
) : ViewModel() {

    private val _uiState = MutableStateFlow(HomeUiState())
    val uiState: StateFlow<HomeUiState> = _uiState.asStateFlow()

    private val _eventFlow = MutableSharedFlow<HomeEvent>()
    val eventFlow = _eventFlow.asSharedFlow()

    // 카테고리 확장 상태 캐시 (프로젝트 ID -> 카테고리 ID -> 확장 상태)
    private val categoryExpandedStates = mutableMapOf<String, MutableMap<String, Boolean>>()
    
    // 선택된 채널 ID
    private var selectedChannelId: DocumentId? = null
    
    // Job management for Flow collectors to prevent memory leaks
    private var userStreamJob: Job? = null
    private var projectsStreamJob: Job? = null
    private var dmsStreamJob: Job? = null
    private var projectDetailsJob: Job? = null
    private var projectStructureJob: Job? = null
    
    // Provider를 통해 생성된 UseCase 그룹들
    private val userUseCases = userUseCaseProvider.createForUser()
    private lateinit var dmUseCases: DMUseCases
    private lateinit var coreProjectUseCases: CoreProjectUseCases
    private lateinit var projectStructureUseCases: ProjectStructureUseCases
    
    // 현재 사용자 ID
    private var currentUserId: UserId = UserId.EMPTY
        set(value) {
            Log.d("HomeViewModel", "Setting currentUserId: $value (previous: $field)")
            field = value
            if (value.isNotBlank()) {
                initializeUserSpecificUseCases(value)
                loadDataForUser()
            }
        }

    private fun initializeUserSpecificUseCases(userId: UserId) {
        dmUseCases = dmUseCaseProvider.createForUser(userId)
        coreProjectUseCases = coreProjectUseCaseProvider.createForCurrentUser()
    }

    init {
        Log.d("HomeViewModel", "HomeViewModel initialized")
        startUserStream()
    }
    
    private fun startUserStream() {
        userStreamJob?.cancel()
        userStreamJob = viewModelScope.launch {
            Log.d("HomeViewModel", "Starting to collect from getCurrentUserStreamUseCase")
            // Provider를 통한 UseCase 사용
            userUseCases.getCurrentUserStreamUseCase()
                .catch { exception ->
                    Log.e("HomeViewModel", "Failed to get current user", exception)
                    _uiState.update { it.copy(isLoading = false, errorMessage = "사용자 정보 로드 실패: ${exception.localizedMessage}") }
                }
                .collectLatest { result : CustomResult<User, Exception> ->
                    result.fold(
                        onSuccess = { user ->
                            Log.d("HomeViewModel", "User received from UseCase: ${user.id}")
                            currentUserId = UserId.from(user.id)

                            // 사용자 이니셜과 프로필 이미지 URL 업데이트
                            _uiState.update { state ->
                                state.copy(
                                    userInitial = user.name.value.firstOrNull()?.toString() ?: "U",
                                    userProfileImageUrl = user.profileImageUrl?.value
                                )
                            }
                        },
                        onFailure = { exception ->
                            Log.e("HomeViewModel", "Failed to get current user", exception)
                        },
                    )
                }
        }
    }

    /**
     * 현재 사용자에 대한 모든 데이터를 로드합니다.
     */
    private fun loadDataForUser() {
        Log.d("HomeViewModel", "loadDataForUser called with userId: $currentUserId")
        loadProjects()
        loadDms()
    }

    // Mapper function DMWrapper -> DmUiModel
    // DMWrapper 객체에서 DmUiModel에 필요한 정보를 직접 추출합니다.
    private fun toDmUiModel(dmWrapper: DMWrapper): DmUiModel {
        return DmUiModel(
            channelId = dmWrapper.id,
            partnerName = dmWrapper.otherUserName,
            partnerProfileImageUrl = dmWrapper.otherUserImageUrl,
        )
    }

    // 상단 탭 선택 시 호출
    fun onTopSectionSelect(section: TopSection) {
        if (_uiState.value.selectedTopSection == section && !_uiState.value.isLoading) return // 로딩 중이 아닐 때만 중복 선택 무시
        _uiState.update { it.copy(selectedTopSection = section, isLoading = true, errorMessage = "default") }
        loadDataForSelectedSection()
    }

    // 현재 선택된 탭에 맞는 데이터 로드 함수
    private fun loadDataForSelectedSection() {
        if (_uiState.value.selectedTopSection == TopSection.PROJECTS) {
            loadProjects() // 프로젝트는 currentUserId와 무관하게 로드 가능

        } else if (_uiState.value.selectedTopSection == TopSection.DMS) {
            loadDms() // currentUserId 체크는 이제 usecase 내부에서 처리
        }
    }

    // 프로젝트 데이터 로드
    private fun loadProjects() {
        Log.d("HomeViewModel", "loadProjects called")
        projectsStreamJob?.cancel()
        projectsStreamJob = viewModelScope.launch {
            try {
                if (::coreProjectUseCases.isInitialized) {
                    coreProjectUseCases.getUserParticipatingProjectsUseCase().collectLatest { result ->
                        when (result) {
                            is CustomResult.Loading -> {
                                _uiState.update { it.copy(isLoading = true, errorMessage = "default") }
                            }
                            is CustomResult.Success -> {
                                val projectWrappers = result.data
                                // Assuming com.example.feature_main.ui.toProjectUiModel extension function exists or will be created
                                val mappedProjectUiModels = projectWrappers.map { it.toProjectUiModel() }
                                _uiState.update { state ->
                                    state.copy(
                                        projects = mappedProjectUiModels, // Update with mapped models
                                        isLoading = false,
                                        errorMessage = if (mappedProjectUiModels.isEmpty()) "프로젝트가 없습니다." else "default"
                                    )
                                }
                                Log.d("HomeViewModel", "Projects loaded: ${mappedProjectUiModels.size}")
                            }
                            is CustomResult.Failure -> {
                                // 권한 에러가 아닌 경우만 에러로 표시
                                val errorMessage = result.error.message
                                val isPermissionError = errorMessage?.contains("permission", ignoreCase = true) == true ||
                                        errorMessage?.contains("PERMISSION_DENIED", ignoreCase = true) == true

                                if (isPermissionError) {
                                    Log.w("HomeViewModel", "Permission error in project loading - user likely logged out, clearing projects")
                                    _uiState.update {
                                        it.copy(
                                            projects = emptyList(),
                                            isLoading = false,
                                            errorMessage = "default"
                                        )
                                    }
                                } else {
                                    Log.e("HomeViewModel", "Failed to load projects", result.error)
                                    _uiState.update {
                                        it.copy(
                                            isLoading = false,
                                            errorMessage = "프로젝트를 불러올 수 없습니다."
                                        )
                                    }
                                }
                            }
                            is CustomResult.Initial -> {
                                // Optionally handle Initial state, e.g., by showing loading
                                _uiState.update { it.copy(isLoading = true, errorMessage = "default") }
                            }
                            is CustomResult.Progress -> {
                                // Handle progress if applicable, e.g. update a progress bar
                                // For now, we can treat it as loading
                                val progressValue = result.progress
                                Log.d("HomeViewModel", "Project loading progress: $progressValue%")
                                _uiState.update { it.copy(isLoading = true) } // Keep isLoading true during progress
                            }
                        }
                    }
                } else {
                    Log.w("HomeViewModel", "coreProjectUseCases not initialized yet")
                    _uiState.update {
                        it.copy(
                            projects = emptyList(),
                            isLoading = false,
                            errorMessage = "default"
                        )
                    }
                }
            } catch (e: Exception) {
                Log.e("HomeViewModel", "Unexpected error in loadProjects", e)
                _uiState.update {
                    it.copy(
                        projects = emptyList(),
                        isLoading = false,
                        errorMessage = "default"
                    )
                }
            }
        }
    }

    @OptIn(ExperimentalCoroutinesApi::class)
    private fun loadDms() {
        dmsStreamJob?.cancel()
        dmsStreamJob = viewModelScope.launch {
            try {
                val currentUserResult = userUseCases.getCurrentUserStreamUseCase().first()
                when (currentUserResult) {
                    is CustomResult.Failure -> {
                        Log.w("HomeViewModel", "User not authenticated in loadDms - clearing DMs")
                        _uiState.update {
                            it.copy(
                                dms = emptyList(),
                                isLoading = false,
                                errorMessage = "default"
                            )
                        }
                        return@launch
                    }

                    is CustomResult.Success -> {
                        val currentUser = currentUserResult.data
                        if (currentUser.id.value.isEmpty()) {
                            Log.w("HomeViewModel", "Current user ID is empty - clearing DMs")
                            _uiState.update {
                                it.copy(
                                    dms = emptyList(),
                                    isLoading = false,
                                    errorMessage = "default"
                                )
                            }
                            return@launch
                        }

                        if (::dmUseCases.isInitialized) {
                            // 새로운 GetUserDmWrappersUseCase를 사용하여 실시간 업데이트 구현
                            dmUseCases.getUserDmWrappersUseCase()
                                .collectLatest { result: CustomResult<List<DMWrapper>, Exception> ->
                                    Log.d("HomeViewModel", "Received DM wrappers result: $result")
                                    when (result) {
                                        is CustomResult.Loading -> {
                                            _uiState.update {
                                                it.copy(
                                                    isLoading = true,
                                                    errorMessage = "default"
                                                )
                                            }
                                        }

                                        is CustomResult.Success -> {
                                            Log.d(
                                                "HomeViewModel",
                                                "Successfully fetched DM wrappers: ${result.data.size} wrappers."
                                            )
                                            // DMWrapper에서 DmUiModel로 직접 변환 (실시간 업데이트)
                                            val dmUiModels = result.data.map { dmWrapper ->
                                                toDmUiModel(dmWrapper)
                                            }
                                            _uiState.update { state ->
                                                state.copy(
                                                    dms = dmUiModels,
                                                    isLoading = false,
                                                    errorMessage = if (dmUiModels.isEmpty()) "DM이 없습니다." else "default"
                                                )
                                            }
                                            Log.d(
                                                "HomeViewModel",
                                                "DMs loaded and UI updated (real-time): ${dmUiModels.size}"
                                            )
                                        }

                                        is CustomResult.Failure -> {
                                            // 권한 에러가 아닌 경우만 에러로 표시
                                            val errorMessage = result.error.message
                                            val isPermissionError = errorMessage?.contains("permission", ignoreCase = true) == true ||
                                                    errorMessage?.contains("PERMISSION_DENIED", ignoreCase = true) == true

                                            if (isPermissionError) {
                                                Log.w("HomeViewModel", "Permission error in DM loading - user likely logged out, clearing DMs")
                                                _uiState.update {
                                                    it.copy(
                                                        dms = emptyList(),
                                                        isLoading = false,
                                                        errorMessage = "default"
                                                    )
                                                }
                                            } else {
                                                Log.e("HomeViewModel", "Failed to load DMs", result.error)
                                                _uiState.update {
                                                    it.copy(
                                                        isLoading = false,
                                                        errorMessage = "DM을 불러올 수 없습니다."
                                                    )
                                                }
                                            }
                                        }

                                        is CustomResult.Initial -> {
                                            _uiState.update {
                                                it.copy(
                                                    isLoading = true,
                                                    errorMessage = "default"
                                                )
                                            }
                                            Log.d("HomeViewModel", "DM loading initial state.")
                                        }

                                        is CustomResult.Progress -> {
                                            val progressValue = result.progress
                                            Log.d(
                                                "HomeViewModel",
                                                "DM loading progress: $progressValue%"
                                            )
                                            _uiState.update { it.copy(isLoading = true) }
                                        }
                                    }
                                }
                        } else {
                            Log.w("HomeViewModel", "dmUseCases not initialized yet")
                            _uiState.update {
                                it.copy(
                                    dms = emptyList(),
                                    isLoading = false,
                                    errorMessage = "default"
                                )
                            }
                        }
                    }

                    else -> {
                        Log.w("HomeViewModel", "Unexpected result type in loadDms: $currentUserResult")
                        _uiState.update {
                            it.copy(
                                dms = emptyList(),
                                isLoading = false,
                                errorMessage = "default"
                            )
                        }
                    }
                }
            } catch (e: Exception) {
                Log.e("HomeViewModel", "Unexpected error in loadDms", e)
                _uiState.update {
                    it.copy(
                        dms = emptyList(),
                        isLoading = false,
                        errorMessage = "default"
                    )
                }
            }
        }
    }

    // 프로젝트 아이템 클릭 시
    fun onProjectClick(projectId: DocumentId) {
        Log.d("HomeViewModel", "=== onProjectClick START === projectId=${projectId.value}")
        
        viewModelScope.launch {
            // 프로젝트 ID가 이미 선택되어 있으면 무시
            if (_uiState.value.selectedProjectId == projectId) {
                Log.d("HomeViewModel", "Project already selected, returning")
                return@launch
            }
            
            Log.d("HomeViewModel", "onProjectClick: Checking project status for projectId=$projectId")
            
<<<<<<< HEAD
            Log.d("HomeViewModel", "onProjectClick called for projectId: $projectId")
            
            // 먼저 프로젝트가 삭제되었는지 확인
            if (::coreProjectUseCases.isInitialized) {
                try {
                    val projectDetailsResult = coreProjectUseCases.getProjectDetailsStreamUseCase(projectId).first()
                    
                    when (projectDetailsResult) {
                        is CustomResult.Success -> {
                            val project = projectDetailsResult.data
                            Log.d("HomeViewModel", "Project found: ${project.name.value}")
                            
                            // 상태 업데이트
                            _uiState.update { it.copy(
                                selectedProjectId = projectId,
                                selectedTopSection = TopSection.PROJECTS, // 프로젝트 탭으로 전환
                                isLoading = true, // 로딩 상태로 설정
                                projectStructure = ProjectStructureUiState(isLoading = true) // 프로젝트 구조 로딩 상태로 설정
                            )}
                            
                            // 프로젝트 상세 정보 로드
                            loadProjectDetails(projectId)
                            
                            // 프로젝트 구조 (카테고리 및 채널) 로드
                            loadProjectStructure(projectId)
                        }
                        is CustomResult.Failure -> {
                            // 프로젝트 로딩 실패 - 삭제된 프로젝트일 가능성
                            Log.w("HomeViewModel", "Failed to load project details for $projectId: ${projectDetailsResult.error.message}")
                            
                            // 프로젝트 이름 찾기 (UI 상태에서)
                            val projectName = _uiState.value.projects.find { it.id == projectId }?.name?.value ?: "알 수 없는 프로젝트"
                            
                            // 삭제된 프로젝트 처리
                            removeDeletedProject(projectId, projectName)
                        }
                        else -> {
                            Log.d("HomeViewModel", "Project details result is not Success or Failure: $projectDetailsResult")
                            // 다른 상태의 경우 기본 동작 수행
                            _uiState.update { it.copy(
                                selectedProjectId = projectId,
                                selectedTopSection = TopSection.PROJECTS,
                                isLoading = true,
                                projectStructure = ProjectStructureUiState(isLoading = true)
                            )}
                            
                            loadProjectDetails(projectId)
                            loadProjectStructure(projectId)
                        }
                    }
                } catch (e: Exception) {
                    Log.e("HomeViewModel", "Error checking project details for $projectId", e)
                    
                    // 예외 발생 시 기본 동작 수행
                    _uiState.update { it.copy(
                        selectedProjectId = projectId,
                        selectedTopSection = TopSection.PROJECTS,
                        isLoading = true,
                        projectStructure = ProjectStructureUiState(isLoading = true)
                    )}
                    
                    loadProjectDetails(projectId)
                    loadProjectStructure(projectId)
                }
            } else {
                Log.w("HomeViewModel", "coreProjectUseCases not initialized yet")
                // UseCases가 초기화되지 않은 경우 기본 동작 수행
                _uiState.update { it.copy(
                    selectedProjectId = projectId,
                    selectedTopSection = TopSection.PROJECTS,
                    isLoading = true,
                    projectStructure = ProjectStructureUiState(isLoading = true)
                )}
                
                loadProjectDetails(projectId)
                loadProjectStructure(projectId)
            }
=======
            // coreProjectUseCases 초기화 상태 확인
            if (!::coreProjectUseCases.isInitialized) {
                Log.w("HomeViewModel", "coreProjectUseCases not initialized, waiting for initialization...")
                
                // 최대 3초간 기다리면서 초기화를 확인
                var retryCount = 0
                while (!::coreProjectUseCases.isInitialized && retryCount < 30) {
                    kotlinx.coroutines.delay(100) // 100ms 대기
                    retryCount++
                }
                
                if (!::coreProjectUseCases.isInitialized) {
                    Log.e("HomeViewModel", "coreProjectUseCases still not initialized after waiting, cannot proceed")
                    _eventFlow.emit(HomeEvent.ShowSnackbar("잠시 후 다시 시도해주세요."))
                    return@launch
                }
                
                Log.d("HomeViewModel", "coreProjectUseCases initialized after waiting")
            }
            
            Log.d("HomeViewModel", "coreProjectUseCases is initialized, proceeding with project status check")
            
            try {
                // 먼저 프로젝트 상태를 확인
                val projectResult = coreProjectUseCases.getProjectDetailsStreamUseCase(projectId).first()
                Log.d("HomeViewModel", "Project details result: $projectResult")
                
                when (projectResult) {
                    is CustomResult.Success -> {
                        val project = projectResult.data
                        Log.d("HomeViewModel", "Project found: name=${project.name.value}, status=${project.status}")
                        
                        // 프로젝트가 삭제된 상태인지 확인
                        if (project.status == ProjectStatus.DELETED) {
                            Log.d("HomeViewModel", "Project $projectId is DELETED, cleaning up ProjectWrapper")
                            
                            // 스낵바 표시
                            Log.d("HomeViewModel", "Emitting ShowSnackbar event")
                            _eventFlow.emit(HomeEvent.ShowSnackbar("프로젝트가 삭제되었습니다."))
                            
                            // ProjectWrapper 삭제 - UseCase 사용
                            try {
                                Log.d("HomeViewModel", "Calling deleteProjectsWrapperUseCase")
                                val deleteResult = coreProjectUseCases.deleteProjectsWrapperUseCase(projectId)
                                Log.d("HomeViewModel", "DeleteProjectsWrapper result: $deleteResult")
                                
                                when (deleteResult) {
                                    is CustomResult.Success -> {
                                        Log.d("HomeViewModel", "Successfully cleaned up ProjectWrapper for deleted project: $projectId")
                                    }
                                    is CustomResult.Failure -> {
                                        Log.w("HomeViewModel", "Failed to clean up ProjectWrapper $projectId: ${deleteResult.error}")
                                    }
                                    else -> {
                                        Log.w("HomeViewModel", "Unexpected result when cleaning up ProjectWrapper $projectId: $deleteResult")
                                    }
                                }
                            } catch (e: Exception) {
                                Log.w("HomeViewModel", "Error cleaning up ProjectWrapper $projectId: ${e.message}")
                            }
                            
                            Log.d("HomeViewModel", "=== onProjectClick END (DELETED project) ===")
                            return@launch // 삭제된 프로젝트는 더 이상 처리하지 않음
                        }
                        
                        // 유효한 프로젝트 - 기존 로직 실행
                        Log.d("HomeViewModel", "Project $projectId is valid, proceeding with normal flow")
                        proceedWithProjectSelection(projectId)
                    }
                    is CustomResult.Failure -> {
                        Log.d("HomeViewModel", "Project $projectId not found, cleaning up ProjectWrapper: ${projectResult.error}")
                        
                        // 스낵바 표시
                        Log.d("HomeViewModel", "Emitting ShowSnackbar event for missing project")
                        _eventFlow.emit(HomeEvent.ShowSnackbar("프로젝트를 찾을 수 없습니다."))
                        
                        // ProjectWrapper 삭제 - UseCase 사용
                        try {
                            Log.d("HomeViewModel", "Calling deleteProjectsWrapperUseCase for missing project")
                            val deleteResult = coreProjectUseCases.deleteProjectsWrapperUseCase(projectId)
                            Log.d("HomeViewModel", "DeleteProjectsWrapper result for missing project: $deleteResult")
                            
                            when (deleteResult) {
                                is CustomResult.Success -> {
                                    Log.d("HomeViewModel", "Successfully cleaned up ProjectWrapper for missing project: $projectId")
                                }
                                is CustomResult.Failure -> {
                                    Log.w("HomeViewModel", "Failed to clean up ProjectWrapper $projectId: ${deleteResult.error}")
                                }
                                else -> {
                                    Log.w("HomeViewModel", "Unexpected result when cleaning up ProjectWrapper $projectId: $deleteResult")
                                }
                            }
                        } catch (e: Exception) {
                            Log.w("HomeViewModel", "Error cleaning up ProjectWrapper $projectId: ${e.message}")
                        }
                        
                        Log.d("HomeViewModel", "=== onProjectClick END (missing project) ===")
                        return@launch // 존재하지 않는 프로젝트는 더 이상 처리하지 않음
                    }
                    else -> {
                        // Loading, Progress, Initial 상태는 무시하고 기존 로직 실행
                        Log.d("HomeViewModel", "Project $projectId in intermediate state: $projectResult, proceeding with normal flow")
                        proceedWithProjectSelection(projectId)
                    }
                }
            } catch (e: Exception) {
                Log.e("HomeViewModel", "Exception during project status check for $projectId", e)
                // 예외 발생 시에도 기존 로직 실행
                proceedWithProjectSelection(projectId)
            }
            
            Log.d("HomeViewModel", "=== onProjectClick END ===")
>>>>>>> a7cb0d2f
        }
    }
    
    // 유효한 프로젝트 선택 시 기존 로직 실행
    private fun proceedWithProjectSelection(projectId: DocumentId) {
        // 상태 업데이트
        _uiState.update { it.copy(
            selectedProjectId = projectId,
            selectedTopSection = TopSection.PROJECTS, // 프로젝트 탭으로 전환
            isLoading = true, // 로딩 상태로 설정
            projectStructure = ProjectStructureUiState(isLoading = true) // 프로젝트 구조 로딩 상태로 설정
        )}
        
        // 프로젝트 상세 정보 로드
        loadProjectDetails(projectId)
        
        // 프로젝트 구조 (카테고리 및 채널) 로드
        loadProjectStructure(projectId)
    }

    // 프로젝트 상세 정보 로드
    private fun loadProjectDetails(projectId: DocumentId) {
        viewModelScope.launch {
            Log.d("HomeViewModel", "loadProjectDetails called for projectId: $projectId")
            if (::coreProjectUseCases.isInitialized) {
                coreProjectUseCases.getProjectDetailsStreamUseCase(projectId)
                    .collectLatest { result: CustomResult<Project, Exception> ->
                    Log.d("HomeViewModel", "Received project details result: $result")
                    when (result) {
                        is CustomResult.Loading -> {
                            _uiState.update { it.copy(isLoading = true, errorMessage = "default") }
                        }
                        is CustomResult.Success -> {
                            val project = result.data
                            _uiState.update { state ->
                                state.copy(
                                    projectName = project.name.value,
                                    projectDescription = "Project description placeholder for ${project.name.value}",
                                    isLoading = false,
                                    errorMessage = "default"
                                )
                            }
                            Log.d("HomeViewModel", "Project details loaded: ${project.name.value}")
                        }
                        is CustomResult.Failure -> {
                            Log.e("HomeViewModel", "Failed to load project details for $projectId", result.error)
                            _uiState.update {
                                it.copy(
                                    isLoading = false,
                                    errorMessage = result.error.message ?: "프로젝트 상세 정보를 가져오지 못했습니다."
                                )
                            }
                        }
                        is CustomResult.Initial -> {
                            _uiState.update { it.copy(isLoading = true, errorMessage = "default") }
                            Log.d("HomeViewModel", "Project details loading initial state.")
                        }
                        is CustomResult.Progress -> {
                            val progressValue = result.progress ?: 0f
                            Log.d("HomeViewModel", "Project details loading progress: $progressValue%")
                            _uiState.update { it.copy(isLoading = true) }
                        }
                    }
                }
            } else {
                Log.w("HomeViewModel", "coreProjectUseCases not initialized yet")
            }
        }
    }
    
    // 프로젝트 구조 (카테고리 및 채널) 로드
    private fun loadProjectStructure(projectId: DocumentId) {
        projectStructureUseCases = projectStructureUseCaseProvider.createForCurrentUser(projectId = projectId)
        viewModelScope.launch {
            Log.d("HomeViewModel", "loadProjectStructure called for projectId: $projectId")
            if (::projectStructureUseCases.isInitialized) {
                val projectStructureFlow =
                    projectStructureUseCases.getProjectAllCategoriesUseCase(projectId)

                projectStructureFlow.collectLatest { result: CustomResult<List<Category>, Exception> ->
                    Log.d("HomeViewModel", "Received project structure result: $result")
                    when (result) {
                        is CustomResult.Loading -> {
                            _uiState.update { state ->
                                state.copy(
                                    projectStructure = state.projectStructure.copy(
                                        isLoading = true,
                                        error = "default"
                                    )
                                )
                            }
                        }

                        is CustomResult.Success -> {
                            val categories = result.data
                            val categoriesMap =
                                categoryExpandedStates.getOrPut(projectId.value) { mutableMapOf() }

                            // Filter categories that are actual categories (not special "no category")
                            val categoryUiModels =
                                categories.filter { category -> category.isCategory.value }
                                    .map { categoryDomain ->
                                        val isExpanded =
                                            categoriesMap.getOrPut(categoryDomain.id.value) { true } // Default to expanded

                                        CategoryUiModel(
                                            id = categoryDomain.id,
                                            name = categoryDomain.name,
                                            channels = emptyList(), // TODO: Load channels for each category
                                            isExpanded = isExpanded
                                        )
                                    }

                            // TODO: Load direct channels (no category)
                            val directChannelUiModels = emptyList<ChannelUiModel>()

                            _uiState.update { state ->
                                state.copy(
                                    projectStructure = ProjectStructureUiState(
                                        categories = categoryUiModels,
                                        directChannel = directChannelUiModels,
                                        isLoading = false,
                                        error = "default"
                                    )
                                )
                            }
                            Log.d("HomeViewModel", "Project structure loaded for $projectId")
                        }

                        is CustomResult.Failure -> {
                            Log.e(
                                "HomeViewModel",
                                "Failed to load project structure for $projectId",
                                result.error
                            )
                            _uiState.update { state ->
                                state.copy(
                                    projectStructure = state.projectStructure.copy(
                                        isLoading = false,
                                        error = result.error.message ?: "프로젝트 구조를 가져오지 못했습니다."
                                    )
                                )
                            }
                        }

                        is CustomResult.Initial -> {
                            _uiState.update { state ->
                                state.copy(
                                    projectStructure = state.projectStructure.copy(
                                        isLoading = true,
                                        error = "default"
                                    )
                                )
                            }
                            Log.d("HomeViewModel", "Project structure loading initial state.")
                        }

                        is CustomResult.Progress -> {
                            val progressValue = result.progress
                            Log.d(
                                "HomeViewModel",
                                "Project structure loading progress: $progressValue%"
                            )
                            _uiState.update { state ->
                                state.copy(projectStructure = state.projectStructure.copy(isLoading = true))
                            }
                        }
                    }
                }
            } else {
                Log.w("HomeViewModel", "projectStructureUseCases not initialized yet")
            }
        }
    }

    // 카테고리 클릭 시 (접기/펼치기)
    fun onCategoryClick(category: CategoryUiModel) {
        val projectId = _uiState.value.selectedProjectId ?: return
        
        // 카테고리 확장 상태 토글
        categoryExpandedStates.getOrPut(projectId.value) { mutableMapOf() }[category.id.value] =
            !category.isExpanded
        
        // 프로젝트 구조 UI 상태 업데이트
        _uiState.update { state ->
            val updatedCategories = state.projectStructure.categories.map { cat ->
                if (cat.id == category.id) {
                    cat.copy(isExpanded = !cat.isExpanded)
                } else {
                    cat
                }
            }
            
            // 내부 categoryExpandedStates 캐시도 업데이트
            val categoryMap = categoryExpandedStates.getOrPut(projectId.value) { mutableMapOf() }
            updatedCategories.forEach { category ->
                categoryMap[category.id.value] = category.isExpanded
            }

            state.copy(
                projectStructure = state.projectStructure.copy(categories = updatedCategories)
            )
        }
    }
    
    // 채널 클릭 시
    fun onChannelClick(channel: ChannelUiModel) {
        val projectId = _uiState.value.selectedProjectId ?: return
        
        // 이미 선택된 채널이면 무시
        if (selectedChannelId == channel.id) return
        
        // 선택된 채널 ID 업데이트
        selectedChannelId = channel.id
        
        // 프로젝트 구조 UI 상태 업데이트 (선택된 채널 하이라이트)
        _uiState.update { state ->
            val updatedCategories = state.projectStructure.categories.map { category ->
                val updatedChannels = category.channels.map { ch ->
                    ch.copy(isSelected = ch.id == channel.id)
                }
                category.copy(channels = updatedChannels)
            }
            
            val updatedGeneralChannels = state.projectStructure.directChannel.map { ch ->
                ch.copy(isSelected = ch.id == channel.id)
            }
            
            state.copy(
                projectStructure = state.projectStructure.copy(
                    categories = updatedCategories,
                    directChannel = updatedGeneralChannels
                )
            )
        }
        
        // 채널 화면으로 이동 이벤트 발행
        viewModelScope.launch {
            _eventFlow.emit(HomeEvent.NavigateToChannel(projectId, channel.id.value))
        }
    }

    // 프로젝트 설정 아이콘 클릭 시 (새로 추가)
    fun onProjectSettingsClick(projectId: DocumentId) {
        viewModelScope.launch {
            // 설정은 별도 화면으로 네비게이션
            _eventFlow.emit(HomeEvent.NavigateToProjectSettings(projectId))
        }
    }

    // DM 아이템 클릭 시
    fun onDmClick(dmId: String) {
        viewModelScope.launch {
            when (_uiState.value.selectedTopSection) {
                TopSection.PROJECTS -> {
                    println("ViewModel: 프로젝트 추가 버튼 클릭 -> 화면 이동 요청")
                    _eventFlow.emit(HomeEvent.NavigateToAddProject) // 수정: 화면 이동 이벤트 발생
                }
                TopSection.DMS -> {
                    println("ViewModel: 친구 추가/DM 버튼 클릭")
                    _eventFlow.emit(HomeEvent.ShowAddFriendDialog)
                }
            }
        }
    }

    // FAB 클릭 시
    fun onAddButtonClick() {
        viewModelScope.launch {
            when (_uiState.value.selectedTopSection) {
                TopSection.PROJECTS -> {
                    println("ViewModel: 프로젝트 추가 버튼 클릭")
                    _eventFlow.emit(HomeEvent.ShowAddProjectDialog) // 또는 화면 이동 이벤트
                }
                TopSection.DMS -> {
                    println("ViewModel: 친구 추가/DM 버튼 클릭")
                    _eventFlow.emit(HomeEvent.ShowAddFriendDialog) // 또는 화면 이동 이벤트
                }
            }
        }
    }

    // 프로젝트 추가 버튼 클릭 시
    fun onProjectAddButtonClick() {
        viewModelScope.launch {
            println("ViewModel: 프로젝트 추가 버튼 클릭")
            _eventFlow.emit(HomeEvent.NavigateToAddProject) // 또는 화면 이동 이벤트
        }
    }
    
    fun onAddFriendClick() {
        viewModelScope.launch {
            println("ViewModel: 친구 추가 버튼 클릭")
            _eventFlow.emit(HomeEvent.ShowAddFriendDialog) // 또는 화면 이동 이벤트
        }
    }

    /**
     * 프로젝트 요소(카테고리/채널) 추가 버튼 클릭 시 호출됩니다.
     * 네비게이션 이벤트를 발생시켜 AddProjectElementDialog를 엽니다.
     *
     * @param projectId 현재 프로젝트의 ID.
     */
    fun onAddProjectElement(projectId: DocumentId) {
        viewModelScope.launch {
            _eventFlow.emit(HomeEvent.ShowAddProjectElementDialog(projectId))
        }
    }

    fun errorMessageShown() {
        _uiState.update { it.copy(errorMessage = "default") }
    }
    
    // 전체 화면 표시 모드 토글
    fun toggleDetailDisplayMode() {
        _uiState.update { it.copy(isDetailFullScreen = !it.isDetailFullScreen) }
    }
    
    /**
     * 스낵바를 통해 메시지를 표시합니다.
     * @param message 표시할 메시지
     */
    fun showSnackbar(message: String) {
        viewModelScope.launch {
            _eventFlow.emit(HomeEvent.ShowSnackbar(message))
        }
    }
    
    /**
     * 프로젝트 구조를 새로고침합니다.
     * @param projectId 새로고침할 프로젝트 ID
     */
    fun refreshProjectStructure(projectId: DocumentId) {
        viewModelScope.launch {
            loadProjectStructure(projectId)
        }
    }
    
    // Domain 모델을 UI 모델로 변환하는 확장 함수
    private fun Project.toProjectUiModel(): ProjectUiModel {
        Log.d(
            "HomeViewModel",
            "Mapping Project domain to ProjectUiModel: id=${this.id.value}, name=${this.name.value}"
        )
        return ProjectUiModel(
            id = this.id,
            name = this.name,
            imageUrl = this.imageUrl,
        )
    }

    private fun formatTimestamp(timestamp: Instant): String {
        val localDateTime = LocalDateTime.ofInstant(timestamp, ZoneId.systemDefault())
        val now = LocalDateTime.now(ZoneId.systemDefault())
        return when {
            ChronoUnit.MINUTES.between(localDateTime, now) < 1 -> "방금 전"
            ChronoUnit.HOURS.between(localDateTime, now) < 1 -> "${ChronoUnit.MINUTES.between(localDateTime, now)}분 전"
            ChronoUnit.DAYS.between(localDateTime, now) < 1 -> localDateTime.format(DateTimeFormatter.ofLocalizedTime(FormatStyle.SHORT))
            ChronoUnit.DAYS.between(localDateTime, now) == 1L -> "어제"
            else -> localDateTime.format(DateTimeFormatter.ofLocalizedDate(FormatStyle.SHORT))
        }
    }

    // DM 아이템 클릭 시 이벤트 발생
    fun onDmItemClick(dmUiModel: DmUiModel) {
        viewModelScope.launch {
            _eventFlow.emit(HomeEvent.NavigateToDmChat(dmUiModel.channelId))
        }
    }

    /**
     * 저장된 상태로부터 확장된 카테고리 목록을 복원합니다.
     * 화면 전환 시 이전 상태 복원에 사용됩니다.
     *
     * @param expandedCategoryIdsList 복원할 확장된 카테고리 ID 목록
     */
    fun restoreExpandedCategories(expandedCategoryIdsList: List<String>) {
        Log.d("HomeViewModel", "Restoring expanded categories: $expandedCategoryIdsList")
        val projectId = _uiState.value.selectedProjectId
        if (projectId != null) {
            _uiState.update { currentState ->
                val currentProjectStructure = currentState.projectStructure
                val updatedCategories = currentProjectStructure.categories.map { category ->
                    // category.id가 expandedCategoryIdsList에 포함되어 있으면 isExpanded를 true로 설정
                    category.copy(isExpanded = category.id.value in expandedCategoryIdsList)
                }
                
                // 내부 categoryExpandedStates 캐시도 업데이트
                val categoryMap =
                    categoryExpandedStates.getOrPut(projectId.value) { mutableMapOf() }
                updatedCategories.forEach { category ->
                    categoryMap[category.id.value] = category.isExpanded
                }

                currentState.copy(
                    projectStructure = currentProjectStructure.copy(categories = updatedCategories)
                )
            }
        }
    }
    
    /**
     * 에러 메시지를 UI에 표시합니다.
     *
     * @param message 표시할 에러 메시지
     */
    fun showErrorMessage(message: String) {
        viewModelScope.launch {
            _eventFlow.emit(HomeEvent.ShowSnackbar(message))
        }
    }

    fun onProjectSettingsClicked() {
        val currentProjectId = _uiState.value.selectedProjectId
        if (currentProjectId != null) {
            viewModelScope.launch {
                _eventFlow.emit(HomeEvent.NavigateToProjectSettings(currentProjectId))
            }
        } else {
            Log.w("HomeViewModel", "Project settings clicked but no project is selected.")
            // Optionally, show a snackbar message to the user
            // viewModelScope.launch { _eventFlow.emit(HomeEvent.ShowSnackbar("선택된 프로젝트가 없습니다.")) }
        }
        onProjectItemActionSheetDismiss() // Dismiss the bottom sheet
    }

    fun onClickTopSection(){
        Log.d("HomeViewModel", "onClickTopSection called")
        _uiState.update {
            if (uiState.value.selectedTopSection == TopSection.PROJECTS) {
                it.copy(
                    showBottomSheetItems = BottomSheetDialogBuilder()
                        .button(
                            label = "프로젝트 설정",
                            onClick = { onProjectSettingsClicked() },
                            icon = Icons.Filled.Settings
                        )
                        .build(),
                    showBottomSheet = true
                )
            } else {
                it.copy(showBottomSheet = false)
            }
        }
    }
    // ----------------------------
    // Long-press handlers & helpers
    // ----------------------------

    fun onCategoryLongPress(category: CategoryUiModel) {
        _uiState.update {
            it.copy(
                showBottomSheetItems = BottomSheetDialogBuilder()
                    .button(
                        label= "프로젝트 카테고리 편집",
                        icon = Icons.Default.Edit,
                        onClick = { onEditSelectedProjectCategory() }
                    ).build(),
                showBottomSheet = true,

                targetCategoryForSheet = category,
                targetChannelForSheet = null
            )
        }
    }

    fun onChannelLongPress(channel: ChannelUiModel) {
        _uiState.update {
            it.copy(
                showBottomSheetItems = BottomSheetDialogBuilder()
                    .button(
                        label = "프로젝트 체널 편집",
                        icon = Icons.Default.Edit,
                        onClick = { onEditSelectedProjectChannel() }
                    ).build(),
                showBottomSheet = true,

                targetCategoryForSheet = null,
                targetChannelForSheet = channel
            )
        }
    }

    fun onProjectItemActionSheetDismiss() {
        _uiState.update {
            it.copy(
                showBottomSheet = false,

                targetCategoryForSheet = null,
                targetChannelForSheet = null
            )
        }
    }

    fun onEditSelectedProjectChannel() {
        val projectId = _uiState.value.selectedProjectId
        val channel = _uiState.value.targetChannelForSheet

        if (projectId != null && channel != null) {
            val categoryId = getCategoryIdForChannel(channel.id.value)
            if (categoryId != null) {
                viewModelScope.launch {
                    _eventFlow.emit(
                        HomeEvent.NavigateToEditChannel(
                            projectId,
                            categoryId,
                            channel.id.value
                        )
                    )
                }
            } else {
                // Handle case where categoryId is not found for the channel (e.g., direct channel or error)
                Log.w("HomeViewModel", "Category ID not found for channel: ${channel.id.value}")
                // Optionally, show a snackbar message to the user
                // viewModelScope.launch { _eventFlow.emit(HomeEvent.ShowSnackbar("채널의 카테고리를 찾을 수 없습니다.")) }
            }
        }
        onProjectItemActionSheetDismiss()
    }

    fun onEditSelectedProjectCategory() {
        val projectId = _uiState.value.selectedProjectId
        val category = _uiState.value.targetCategoryForSheet

        if (projectId != null && category != null) {
            viewModelScope.launch {
                _eventFlow.emit(HomeEvent.NavigateToEditCategory(projectId, category.id))
            }
        }
        onProjectItemActionSheetDismiss()
    }


    private fun getCategoryIdForChannel(channelId: String): String? {
        val structure = _uiState.value.projectStructure
        structure.categories.forEach { cat ->
            if (cat.channels.any { it.id.value == channelId }) return cat.id.value
        }
        return null // Direct channel or not found
    }
    
    // === NavigationManager 통합 메서드들 ===
    
    fun navigateToProjectDetails(projectId: String) {
        navigationManger.navigateToProjectDetails(projectId)
    }
    
    fun navigateToChat(channelId: String) {
        navigationManger.navigateToChat(channelId)
    }
    
    fun navigateToDmChat(dmChannelId: String) {
        navigationManger.navigateToChat(dmChannelId)
    }
    
    fun navigateToAddProject() {
        navigationManger.navigateToAddProject()
    }
    
    fun navigateToProjectSettings(projectId: String) {
        navigationManger.navigateToProjectSettings(projectId)
    }
    
    fun navigateToProfile() {
        // TODO: User profile navigation 구현 시 추가
        // navigationManger.navigateToProfile()
    }
    
    fun navigateToSettings() {
        // TODO: Settings navigation 구현 시 추가
        // navigationManger.navigateToSettings()
    }
    
    fun navigateToFriends() {
        navigationManger.navigateToFriends()
    }
    
    fun navigateToCalendar(year: Int, month: Int, day: Int) {
        navigationManger.navigateToCalendar(year, month, day)
    }
    
    /**
     * 삭제된 프로젝트를 처리합니다.
     * ProjectWrapper를 제거하고 사용자에게 알림을 표시합니다.
     */
    private fun removeDeletedProject(projectId: DocumentId, projectName: String) {
        viewModelScope.launch {
            Log.d("HomeViewModel", "Removing deleted project: $projectId ($projectName)")
            
            if (::coreProjectUseCases.isInitialized) {
                try {
                    // ProjectWrapper 삭제
                    val deleteResult = coreProjectUseCases.deleteProjectsWrapperUseCase(listOf(projectId))
                    
                    when (deleteResult) {
                        is CustomResult.Success -> {
                            Log.d("HomeViewModel", "Successfully removed ProjectWrapper for $projectId")
                            
                            // 프로젝트 삭제 이벤트 발생
                            _eventFlow.emit(HomeEvent.ProjectDeleted(projectId, projectName))
                            
                            // 선택된 프로젝트가 삭제된 프로젝트인 경우 선택 해제
                            if (_uiState.value.selectedProjectId == projectId) {
                                _uiState.update { it.copy(
                                    selectedProjectId = null,
                                    selectedTopSection = TopSection.DMS,
                                    projectName = "",
                                    projectDescription = null,
                                    projectStructure = ProjectStructureUiState()
                                )}
                            }
                        }
                        is CustomResult.Failure -> {
                            Log.e("HomeViewModel", "Failed to remove ProjectWrapper for $projectId", deleteResult.error)
                            _eventFlow.emit(HomeEvent.ShowSnackbar("프로젝트 제거 중 오류가 발생했습니다."))
                        }
                        else -> {
                            Log.w("HomeViewModel", "Unexpected result from deleteProjectsWrapperUseCase: $deleteResult")
                            _eventFlow.emit(HomeEvent.ShowSnackbar("프로젝트 제거 중 문제가 발생했습니다."))
                        }
                    }
                } catch (e: Exception) {
                    Log.e("HomeViewModel", "Exception while removing deleted project $projectId", e)
                    _eventFlow.emit(HomeEvent.ShowSnackbar("프로젝트 제거 중 오류가 발생했습니다."))
                }
            } else {
                Log.w("HomeViewModel", "coreProjectUseCases not initialized, cannot remove ProjectWrapper")
                _eventFlow.emit(HomeEvent.ShowSnackbar("잠시 후 다시 시도해주세요."))
            }
        }
    }
    
    override fun onCleared() {
        super.onCleared()
        // Cancel all Flow collection jobs to prevent memory leaks
        userStreamJob?.cancel()
        projectsStreamJob?.cancel()
        dmsStreamJob?.cancel()
        projectDetailsJob?.cancel()
        projectStructureJob?.cancel()
        Log.d("HomeViewModel", "All Flow collection jobs cancelled")
    }
}<|MERGE_RESOLUTION|>--- conflicted
+++ resolved
@@ -502,9 +502,6 @@
                 return@launch
             }
             
-            Log.d("HomeViewModel", "onProjectClick: Checking project status for projectId=$projectId")
-            
-<<<<<<< HEAD
             Log.d("HomeViewModel", "onProjectClick called for projectId: $projectId")
             
             // 먼저 프로젝트가 삭제되었는지 확인
@@ -515,21 +512,17 @@
                     when (projectDetailsResult) {
                         is CustomResult.Success -> {
                             val project = projectDetailsResult.data
-                            Log.d("HomeViewModel", "Project found: ${project.name.value}")
+                            Log.d("HomeViewModel", "Project found: ${project.name.value}, status: ${project.status}")
                             
-                            // 상태 업데이트
-                            _uiState.update { it.copy(
-                                selectedProjectId = projectId,
-                                selectedTopSection = TopSection.PROJECTS, // 프로젝트 탭으로 전환
-                                isLoading = true, // 로딩 상태로 설정
-                                projectStructure = ProjectStructureUiState(isLoading = true) // 프로젝트 구조 로딩 상태로 설정
-                            )}
+                            // 프로젝트 상태 확인 - DELETED 상태인 경우 처리
+                            if (project.status == ProjectStatus.DELETED) {
+                                Log.w("HomeViewModel", "Project $projectId is marked as DELETED")
+                                removeDeletedProject(projectId, project.name.value)
+                                return@launch
+                            }
                             
-                            // 프로젝트 상세 정보 로드
-                            loadProjectDetails(projectId)
-                            
-                            // 프로젝트 구조 (카테고리 및 채널) 로드
-                            loadProjectStructure(projectId)
+                            // 정상 프로젝트인 경우 기존 로직 실행
+                            proceedWithProjectSelection(projectId)
                         }
                         is CustomResult.Failure -> {
                             // 프로젝트 로딩 실패 - 삭제된 프로젝트일 가능성
@@ -544,164 +537,27 @@
                         else -> {
                             Log.d("HomeViewModel", "Project details result is not Success or Failure: $projectDetailsResult")
                             // 다른 상태의 경우 기본 동작 수행
-                            _uiState.update { it.copy(
-                                selectedProjectId = projectId,
-                                selectedTopSection = TopSection.PROJECTS,
-                                isLoading = true,
-                                projectStructure = ProjectStructureUiState(isLoading = true)
-                            )}
-                            
-                            loadProjectDetails(projectId)
-                            loadProjectStructure(projectId)
+                            proceedWithProjectSelection(projectId)
                         }
                     }
                 } catch (e: Exception) {
                     Log.e("HomeViewModel", "Error checking project details for $projectId", e)
                     
                     // 예외 발생 시 기본 동작 수행
-                    _uiState.update { it.copy(
-                        selectedProjectId = projectId,
-                        selectedTopSection = TopSection.PROJECTS,
-                        isLoading = true,
-                        projectStructure = ProjectStructureUiState(isLoading = true)
-                    )}
-                    
-                    loadProjectDetails(projectId)
-                    loadProjectStructure(projectId)
+                    proceedWithProjectSelection(projectId)
                 }
             } else {
                 Log.w("HomeViewModel", "coreProjectUseCases not initialized yet")
                 // UseCases가 초기화되지 않은 경우 기본 동작 수행
-                _uiState.update { it.copy(
-                    selectedProjectId = projectId,
-                    selectedTopSection = TopSection.PROJECTS,
-                    isLoading = true,
-                    projectStructure = ProjectStructureUiState(isLoading = true)
-                )}
-                
-                loadProjectDetails(projectId)
-                loadProjectStructure(projectId)
-            }
-=======
-            // coreProjectUseCases 초기화 상태 확인
-            if (!::coreProjectUseCases.isInitialized) {
-                Log.w("HomeViewModel", "coreProjectUseCases not initialized, waiting for initialization...")
-                
-                // 최대 3초간 기다리면서 초기화를 확인
-                var retryCount = 0
-                while (!::coreProjectUseCases.isInitialized && retryCount < 30) {
-                    kotlinx.coroutines.delay(100) // 100ms 대기
-                    retryCount++
-                }
-                
-                if (!::coreProjectUseCases.isInitialized) {
-                    Log.e("HomeViewModel", "coreProjectUseCases still not initialized after waiting, cannot proceed")
-                    _eventFlow.emit(HomeEvent.ShowSnackbar("잠시 후 다시 시도해주세요."))
-                    return@launch
-                }
-                
-                Log.d("HomeViewModel", "coreProjectUseCases initialized after waiting")
-            }
-            
-            Log.d("HomeViewModel", "coreProjectUseCases is initialized, proceeding with project status check")
-            
-            try {
-                // 먼저 프로젝트 상태를 확인
-                val projectResult = coreProjectUseCases.getProjectDetailsStreamUseCase(projectId).first()
-                Log.d("HomeViewModel", "Project details result: $projectResult")
-                
-                when (projectResult) {
-                    is CustomResult.Success -> {
-                        val project = projectResult.data
-                        Log.d("HomeViewModel", "Project found: name=${project.name.value}, status=${project.status}")
-                        
-                        // 프로젝트가 삭제된 상태인지 확인
-                        if (project.status == ProjectStatus.DELETED) {
-                            Log.d("HomeViewModel", "Project $projectId is DELETED, cleaning up ProjectWrapper")
-                            
-                            // 스낵바 표시
-                            Log.d("HomeViewModel", "Emitting ShowSnackbar event")
-                            _eventFlow.emit(HomeEvent.ShowSnackbar("프로젝트가 삭제되었습니다."))
-                            
-                            // ProjectWrapper 삭제 - UseCase 사용
-                            try {
-                                Log.d("HomeViewModel", "Calling deleteProjectsWrapperUseCase")
-                                val deleteResult = coreProjectUseCases.deleteProjectsWrapperUseCase(projectId)
-                                Log.d("HomeViewModel", "DeleteProjectsWrapper result: $deleteResult")
-                                
-                                when (deleteResult) {
-                                    is CustomResult.Success -> {
-                                        Log.d("HomeViewModel", "Successfully cleaned up ProjectWrapper for deleted project: $projectId")
-                                    }
-                                    is CustomResult.Failure -> {
-                                        Log.w("HomeViewModel", "Failed to clean up ProjectWrapper $projectId: ${deleteResult.error}")
-                                    }
-                                    else -> {
-                                        Log.w("HomeViewModel", "Unexpected result when cleaning up ProjectWrapper $projectId: $deleteResult")
-                                    }
-                                }
-                            } catch (e: Exception) {
-                                Log.w("HomeViewModel", "Error cleaning up ProjectWrapper $projectId: ${e.message}")
-                            }
-                            
-                            Log.d("HomeViewModel", "=== onProjectClick END (DELETED project) ===")
-                            return@launch // 삭제된 프로젝트는 더 이상 처리하지 않음
-                        }
-                        
-                        // 유효한 프로젝트 - 기존 로직 실행
-                        Log.d("HomeViewModel", "Project $projectId is valid, proceeding with normal flow")
-                        proceedWithProjectSelection(projectId)
-                    }
-                    is CustomResult.Failure -> {
-                        Log.d("HomeViewModel", "Project $projectId not found, cleaning up ProjectWrapper: ${projectResult.error}")
-                        
-                        // 스낵바 표시
-                        Log.d("HomeViewModel", "Emitting ShowSnackbar event for missing project")
-                        _eventFlow.emit(HomeEvent.ShowSnackbar("프로젝트를 찾을 수 없습니다."))
-                        
-                        // ProjectWrapper 삭제 - UseCase 사용
-                        try {
-                            Log.d("HomeViewModel", "Calling deleteProjectsWrapperUseCase for missing project")
-                            val deleteResult = coreProjectUseCases.deleteProjectsWrapperUseCase(projectId)
-                            Log.d("HomeViewModel", "DeleteProjectsWrapper result for missing project: $deleteResult")
-                            
-                            when (deleteResult) {
-                                is CustomResult.Success -> {
-                                    Log.d("HomeViewModel", "Successfully cleaned up ProjectWrapper for missing project: $projectId")
-                                }
-                                is CustomResult.Failure -> {
-                                    Log.w("HomeViewModel", "Failed to clean up ProjectWrapper $projectId: ${deleteResult.error}")
-                                }
-                                else -> {
-                                    Log.w("HomeViewModel", "Unexpected result when cleaning up ProjectWrapper $projectId: $deleteResult")
-                                }
-                            }
-                        } catch (e: Exception) {
-                            Log.w("HomeViewModel", "Error cleaning up ProjectWrapper $projectId: ${e.message}")
-                        }
-                        
-                        Log.d("HomeViewModel", "=== onProjectClick END (missing project) ===")
-                        return@launch // 존재하지 않는 프로젝트는 더 이상 처리하지 않음
-                    }
-                    else -> {
-                        // Loading, Progress, Initial 상태는 무시하고 기존 로직 실행
-                        Log.d("HomeViewModel", "Project $projectId in intermediate state: $projectResult, proceeding with normal flow")
-                        proceedWithProjectSelection(projectId)
-                    }
-                }
-            } catch (e: Exception) {
-                Log.e("HomeViewModel", "Exception during project status check for $projectId", e)
-                // 예외 발생 시에도 기존 로직 실행
                 proceedWithProjectSelection(projectId)
             }
-            
-            Log.d("HomeViewModel", "=== onProjectClick END ===")
->>>>>>> a7cb0d2f
         }
     }
     
     // 유효한 프로젝트 선택 시 기존 로직 실행
     private fun proceedWithProjectSelection(projectId: DocumentId) {
+        Log.d("HomeViewModel", "Proceeding with project selection: ${projectId.value}")
+        
         // 상태 업데이트
         _uiState.update { it.copy(
             selectedProjectId = projectId,
