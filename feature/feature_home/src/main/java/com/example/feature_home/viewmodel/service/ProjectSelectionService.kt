package com.example.feature_home.viewmodel.service

import android.util.Log
import com.example.core_common.result.CustomResult
import com.example.domain.model.base.Project
import com.example.domain.model.vo.DocumentId
<<<<<<< HEAD
import com.example.domain.model.vo.UserId
=======
>>>>>>> 619bd931
import com.example.domain.provider.project.CoreProjectUseCases
import com.example.domain.provider.project.ProjectStructureUseCases
import com.example.feature_home.model.ProjectStructureUiState
import com.example.feature_home.model.toProjectStructureUiState
import kotlinx.coroutines.flow.Flow
import kotlinx.coroutines.flow.flow
import kotlinx.coroutines.flow.emitAll
import kotlinx.coroutines.flow.map

/**
 * 프로젝트 선택 및 프로젝트 구조 관리를 담당하는 Service
 * Domain UseCase들을 조합하여 프로젝트 선택에 필요한 데이터를 제공합니다.
 */
class ProjectSelectionService(
    private val coreProjectUseCases: CoreProjectUseCases,
<<<<<<< HEAD
    private val projectStructureUseCases: ProjectStructureUseCases?
=======
    private val projectStructureUseCases: ProjectStructureUseCases
>>>>>>> 619bd931
) {
    
    data class ProjectSelectionData(
        val projectDetails: Project,
        val projectStructure: ProjectStructureUiState
    )
    
<<<<<<< HEAD
    
=======
>>>>>>> 619bd931
    /**
     * 프로젝트 세부사항을 UI에 최적화된 형태로 스트림 제공
     */
    fun getProjectDetailsStream(projectId: DocumentId): Flow<CustomResult<Project, Exception>> = flow {
        Log.d("ProjectSelectionService", "Getting project details for: $projectId")
        
<<<<<<< HEAD
        // coreProjectUseCases는 항상 사용 가능
        
=======
>>>>>>> 619bd931
        try {
            emitAll(
                coreProjectUseCases.getProjectDetailsStreamUseCase(projectId).map { result ->
                    when (result) {
                        is CustomResult.Loading -> {
                            Log.d("ProjectSelectionService", "Loading project details...")
                            CustomResult.Loading
                        }

                        is CustomResult.Success -> {
                            Log.d("ProjectSelectionService", "Project details loaded: ${result.data.name}")
                            CustomResult.Success(result.data)
                        }

                        is CustomResult.Failure -> {
                            Log.e("ProjectSelectionService", "Failed to load project details", result.error)
                            CustomResult.Failure(result.error)
                        }

                        is CustomResult.Initial -> {
                            Log.d("ProjectSelectionService", "Initial state")
                            CustomResult.Loading
                        }

                        is CustomResult.Progress -> {
                            Log.d("ProjectSelectionService", "Progress: ${result.progress}%")
                            CustomResult.Loading
                        }
                    }
                }
            )
        } catch (e: Exception) {
            if (e is kotlinx.coroutines.CancellationException) {
                Log.d("ProjectSelectionService", "Project details job was cancelled")
            } else {
                Log.e("ProjectSelectionService", "Unexpected error in getProjectDetails", e)
                emit(CustomResult.Failure(e))
            }
        }
    }
    
    /**
     * 프로젝트 구조를 UI에 최적화된 형태로 스트림 제공
     */
    fun getProjectStructureStream(projectId: DocumentId): Flow<CustomResult<ProjectStructureUiState, Exception>> = flow {
        Log.d("ProjectSelectionService", "Getting project structure for: $projectId")
        
<<<<<<< HEAD
        if (projectStructureUseCases == null) {
            Log.w("ProjectSelectionService", "ProjectStructureUseCases not available")
            emit(CustomResult.Failure(IllegalStateException("Service not available for this context")))
            return@flow
        }
        
=======
>>>>>>> 619bd931
        try {
            emitAll(
                projectStructureUseCases.getProjectStructureUseCase(projectId).map { result ->
                    when (result) {
                        is CustomResult.Loading -> {
                            Log.d("ProjectSelectionService", "Loading project structure...")
                            CustomResult.Loading
                        }

                        is CustomResult.Success -> {
                            Log.d("ProjectSelectionService", "Project structure loaded")
                            val structureUiState = result.data.toProjectStructureUiState()
                            CustomResult.Success(structureUiState)
                        }

                        is CustomResult.Failure -> {
                            Log.e("ProjectSelectionService", "Failed to load project structure", result.error)
                            CustomResult.Failure(result.error)
                        }

                        is CustomResult.Initial -> {
                            Log.d("ProjectSelectionService", "Initial state")
                            CustomResult.Loading
                        }

                        is CustomResult.Progress -> {
                            Log.d("ProjectSelectionService", "Progress: ${result.progress}%")
                            CustomResult.Loading
                        }
                    }
                }
            )
        } catch (e: Exception) {
            if (e is kotlinx.coroutines.CancellationException) {
                Log.d("ProjectSelectionService", "Project structure job was cancelled")
            } else {
                Log.e("ProjectSelectionService", "Unexpected error in getProjectStructure", e)
                emit(CustomResult.Failure(e))
            }
        }
    }
    
    /**
     * 프로젝트 구조 새로고침
     */
    suspend fun refreshProjectStructure(projectId: DocumentId): CustomResult<Unit, Exception> {
        Log.d("ProjectSelectionService", "Refreshing project structure for: $projectId")
        
        return try {
<<<<<<< HEAD
            if (projectStructureUseCases == null) {
                Log.w("ProjectSelectionService", "ProjectStructureUseCases not available")
                CustomResult.Failure(IllegalStateException("Service not available for this context"))
            } else {
                // 프로젝트 구조 새로고침 로직
                // 실제로는 repository에서 캐시를 무효화하거나 강제로 다시 로드
                CustomResult.Success(Unit)
            }
=======
            // 프로젝트 구조 새로고침 로직
            // 실제로는 repository에서 캐시를 무효화하거나 강제로 다시 로드
            CustomResult.Success(Unit)
>>>>>>> 619bd931
        } catch (e: Exception) {
            Log.e("ProjectSelectionService", "Failed to refresh project structure", e)
            CustomResult.Failure(e)
        }
    }
}<|MERGE_RESOLUTION|>--- conflicted
+++ resolved
@@ -4,10 +4,7 @@
 import com.example.core_common.result.CustomResult
 import com.example.domain.model.base.Project
 import com.example.domain.model.vo.DocumentId
-<<<<<<< HEAD
 import com.example.domain.model.vo.UserId
-=======
->>>>>>> 619bd931
 import com.example.domain.provider.project.CoreProjectUseCases
 import com.example.domain.provider.project.ProjectStructureUseCases
 import com.example.feature_home.model.ProjectStructureUiState
@@ -23,11 +20,7 @@
  */
 class ProjectSelectionService(
     private val coreProjectUseCases: CoreProjectUseCases,
-<<<<<<< HEAD
     private val projectStructureUseCases: ProjectStructureUseCases?
-=======
-    private val projectStructureUseCases: ProjectStructureUseCases
->>>>>>> 619bd931
 ) {
     
     data class ProjectSelectionData(
@@ -35,21 +28,14 @@
         val projectStructure: ProjectStructureUiState
     )
     
-<<<<<<< HEAD
-    
-=======
->>>>>>> 619bd931
     /**
      * 프로젝트 세부사항을 UI에 최적화된 형태로 스트림 제공
      */
     fun getProjectDetailsStream(projectId: DocumentId): Flow<CustomResult<Project, Exception>> = flow {
         Log.d("ProjectSelectionService", "Getting project details for: $projectId")
         
-<<<<<<< HEAD
         // coreProjectUseCases는 항상 사용 가능
         
-=======
->>>>>>> 619bd931
         try {
             emitAll(
                 coreProjectUseCases.getProjectDetailsStreamUseCase(projectId).map { result ->
@@ -97,15 +83,12 @@
     fun getProjectStructureStream(projectId: DocumentId): Flow<CustomResult<ProjectStructureUiState, Exception>> = flow {
         Log.d("ProjectSelectionService", "Getting project structure for: $projectId")
         
-<<<<<<< HEAD
         if (projectStructureUseCases == null) {
             Log.w("ProjectSelectionService", "ProjectStructureUseCases not available")
             emit(CustomResult.Failure(IllegalStateException("Service not available for this context")))
             return@flow
         }
         
-=======
->>>>>>> 619bd931
         try {
             emitAll(
                 projectStructureUseCases.getProjectStructureUseCase(projectId).map { result ->
@@ -155,7 +138,6 @@
         Log.d("ProjectSelectionService", "Refreshing project structure for: $projectId")
         
         return try {
-<<<<<<< HEAD
             if (projectStructureUseCases == null) {
                 Log.w("ProjectSelectionService", "ProjectStructureUseCases not available")
                 CustomResult.Failure(IllegalStateException("Service not available for this context"))
@@ -164,11 +146,6 @@
                 // 실제로는 repository에서 캐시를 무효화하거나 강제로 다시 로드
                 CustomResult.Success(Unit)
             }
-=======
-            // 프로젝트 구조 새로고침 로직
-            // 실제로는 repository에서 캐시를 무효화하거나 강제로 다시 로드
-            CustomResult.Success(Unit)
->>>>>>> 619bd931
         } catch (e: Exception) {
             Log.e("ProjectSelectionService", "Failed to refresh project structure", e)
             CustomResult.Failure(e)
