package com.example.feature_schedule.ui

import androidx.compose.animation.AnimatedContent
import androidx.compose.animation.AnimatedVisibility
import androidx.compose.animation.core.LinearOutSlowInEasing
import androidx.compose.animation.core.animateFloatAsState
import androidx.compose.animation.core.tween
import androidx.compose.animation.expandVertically
import androidx.compose.animation.fadeIn
import androidx.compose.animation.fadeOut
import androidx.compose.animation.slideInVertically
import androidx.compose.animation.togetherWith
import androidx.compose.foundation.Canvas
import androidx.compose.foundation.gestures.detectTapGestures
import androidx.compose.foundation.layout.*
import androidx.compose.foundation.rememberScrollState
import androidx.compose.foundation.verticalScroll
import androidx.compose.material.icons.Icons
import androidx.compose.material.icons.automirrored.filled.ArrowBack
import androidx.compose.material.icons.filled.Add
import androidx.compose.material3.*
import androidx.compose.runtime.*
import androidx.compose.ui.Alignment
import androidx.compose.ui.Modifier
import androidx.compose.ui.draw.alpha
import androidx.compose.ui.draw.scale
import androidx.compose.ui.geometry.Offset
import androidx.compose.ui.graphics.Color
import androidx.compose.ui.graphics.drawscope.DrawScope
import androidx.compose.ui.input.pointer.pointerInput
import androidx.compose.ui.platform.LocalDensity
import androidx.compose.ui.text.*
import androidx.compose.ui.text.style.TextOverflow
import androidx.compose.ui.tooling.preview.Preview
import androidx.compose.ui.unit.Dp
import androidx.compose.ui.unit.dp
import androidx.compose.ui.unit.sp
import androidx.hilt.navigation.compose.hiltViewModel
import androidx.lifecycle.Observer // Added import
import androidx.lifecycle.compose.collectAsStateWithLifecycle
import com.example.core_common.util.DateTimeUtil
import com.example.core_navigation.core.AppNavigator
import com.example.core_navigation.destination.AppRoutes // Keep this if other AppRoutes are used
import com.example.core_navigation.core.NavigationCommand
import com.example.core_navigation.extension.REFRESH_SCHEDULE_LIST_KEY
import com.example.core_navigation.extension.ObserveNavigationResult // Add this
import com.example.core_ui.components.buttons.DebouncedBackButton
import com.example.core_ui.theme.Dimens
import com.example.core_ui.theme.ScheduleColor1
import com.example.core_ui.theme.ScheduleColor3
import com.example.core_ui.theme.ScheduleColor4
import com.example.core_ui.theme.TeamnovaPersonalProjectProjectingKotlinTheme
import com.example.domain.model.ScheduleItem24Hour
import com.example.feature_schedule.viewmodel.Calendar24HourEvent
import com.example.feature_schedule.viewmodel.Calendar24HourUiState
import com.example.feature_schedule.viewmodel.Calendar24HourViewModel
import kotlinx.coroutines.delay
import kotlinx.coroutines.flow.collectLatest
import java.time.LocalDate
import java.time.LocalTime
import java.time.format.DateTimeFormatter

/**
 * Calendar24HourScreen: 특정 날짜의 24시간 스케줄 표시 (Stateful)
 */
@OptIn(ExperimentalMaterial3Api::class)
@Composable
fun Calendar24HourScreen(
    appNavigator: AppNavigator,
    modifier: Modifier = Modifier,
    viewModel: Calendar24HourViewModel = hiltViewModel()
) {
    val uiState by viewModel.uiState.collectAsStateWithLifecycle()
    var currentUiState = uiState
    val snackbarHostState = remember { SnackbarHostState() }
    var showEditDialog by remember { mutableStateOf<String?>(null) } // 편집 다이얼로그 표시 상태
    val navController = appNavigator.getNavController() // Get NavController

    // 애니메이션 상태
    var addButtonScale by remember { mutableStateOf(1f) }
    val addButtonScaleAnim by animateFloatAsState(
        targetValue = addButtonScale,
        animationSpec = tween(150),
        label = "Add Button Scale"
    )
    
    // 로딩 상태 애니메이션
    var contentVisible by remember { mutableStateOf(false) }
    LaunchedEffect(currentUiState) {
        if (currentUiState is Calendar24HourUiState.Success) {
            delay(100) // 약간의 지연 후 콘텐츠 표시
            contentVisible = true
        }
    }

    // 이벤트 처리
    // Result listener from AddScheduleScreen or ScheduleDetailScreen
    DisposableEffect(navController) {
        val savedStateHandle = navController?.currentBackStackEntry?.savedStateHandle
        val liveData = savedStateHandle?.getLiveData<Boolean>(REFRESH_SCHEDULE_LIST_KEY)

        val observer = Observer<Boolean> { result ->
            if (result == true) {
<<<<<<< HEAD
                viewModel.loadSchedules()
=======
                viewModel.refreshSchedules()
>>>>>>> 55d15eca
                savedStateHandle?.remove<Boolean>(REFRESH_SCHEDULE_LIST_KEY)
            }
        }

        liveData?.observeForever(observer)

        onDispose {
            liveData?.removeObserver(observer)
        }
    }

    // Event handling from ViewModel
    LaunchedEffect(Unit) {
        viewModel.eventFlow.collectLatest { event ->
            when (event) {
                is Calendar24HourEvent.NavigateBack -> appNavigator.navigateBack()
                is Calendar24HourEvent.NavigateToAddSchedule -> {
                    // 일정 추가 버튼 애니메이션
                    addButtonScale = 0.8f
                    delay(150)
                    
                    if (currentUiState is Calendar24HourUiState.Success) {
                        val date = currentUiState.selectedDate
                        if (date != null) {
                            appNavigator.navigate(
                                NavigationCommand.NavigateToRoute.fromRoute(
                                    AppRoutes.Main.Calendar.addSchedule(date.year, date.monthValue, date.dayOfMonth)
                                )
                            )
                        }
                    }
                    
                    delay(50)
                    addButtonScale = 1f
                }
                is Calendar24HourEvent.NavigateToScheduleDetail -> appNavigator.navigate(
                    NavigationCommand.NavigateToRoute.fromRoute(AppRoutes.Main.Calendar.scheduleDetail(event.scheduleId))
                )
                is Calendar24HourEvent.ShowScheduleEditDialog -> showEditDialog = event.scheduleId
                is Calendar24HourEvent.ShowSnackbar -> snackbarHostState.showSnackbar(event.message)
            }
        }
    }

    ObserveNavigationResult<Boolean>(
        appNavigator = appNavigator,
        resultKey = REFRESH_SCHEDULE_LIST_KEY
    ) { needsRefresh ->
        if (needsRefresh == true) { // Explicitly check for true
            viewModel.refreshSchedules()
        }
    }

    Scaffold(
        modifier = modifier,
        snackbarHost = { SnackbarHost(snackbarHostState) },
        topBar = {
            CenterAlignedTopAppBar(
                title = {
                    AnimatedContent(
                        targetState = when (currentUiState) {
                            is Calendar24HourUiState.Success ->
                                currentUiState.selectedDate?.format(DateTimeFormatter.ofPattern("yyyy년 M월 d일")) ?: "날짜 정보 없음"
                            is Calendar24HourUiState.Loading -> "로딩 중..."
                            is Calendar24HourUiState.Error -> "오류"
                        },
                        transitionSpec = {
                            fadeIn(animationSpec = tween(300)) togetherWith
                            fadeOut(animationSpec = tween(300))
                        },
                        label = "Top App Bar Title Animation"
                    ) { text ->
                        Text(text)
                    }
                },
                navigationIcon = {
                    DebouncedBackButton(onClick = {
                        viewModel.onBackClick()
                    })
                },
                actions = {
                    IconButton(
                        onClick = viewModel::onAddScheduleClick
                    ) {
                        Icon(
                            Icons.Filled.Add, 
                            contentDescription = "일정 추가",
                            modifier = Modifier.scale(addButtonScaleAnim)
                        )
                    }
                }
            )
        }
    ) { paddingValues ->
        when (currentUiState) {
            is Calendar24HourUiState.Loading -> {
                Box(modifier = Modifier.fillMaxSize().padding(paddingValues), contentAlignment = Alignment.Center) {
                    Column(horizontalAlignment = Alignment.CenterHorizontally) {
                        CircularProgressIndicator()
                        Spacer(modifier = Modifier.height(Dimens.paddingXLarge))
                        Text("일정 로딩 중...", modifier = Modifier.alpha(0.7f))
                    }
                }
            }
            is Calendar24HourUiState.Error -> {
                AnimatedVisibility(
                    visible = true,
                    enter = fadeIn(animationSpec = tween(500)) + 
                            slideInVertically(
                                animationSpec = tween(500, easing = LinearOutSlowInEasing),
                                initialOffsetY = { it / 2 }
                            )
                ) {
                    Box(modifier = Modifier.fillMaxSize().padding(paddingValues), contentAlignment = Alignment.Center) {
                        Card(
                            modifier = Modifier
                                .padding(Dimens.paddingXLarge)
                                .widthIn(max = 300.dp),
                            colors = CardDefaults.cardColors(
                                containerColor = MaterialTheme.colorScheme.errorContainer
                            )
                        ) {
                            Column(
                                modifier = Modifier.padding(Dimens.paddingXLarge),
                                horizontalAlignment = Alignment.CenterHorizontally
                            ) {
                                Text(
                                    "오류 발생", 
                                    style = MaterialTheme.typography.titleMedium,
                                    color = MaterialTheme.colorScheme.onErrorContainer
                                )
                                Spacer(modifier = Modifier.height(Dimens.paddingMedium))
                                Text(
                                    currentUiState.message,
                                    style = MaterialTheme.typography.bodyMedium,
                                    color = MaterialTheme.colorScheme.onErrorContainer.copy(alpha = 0.8f)
                                )
                                Spacer(modifier = Modifier.height(Dimens.paddingXLarge))
                                Button(
                                    onClick = { viewModel.onBackClick() },
                                    colors = ButtonDefaults.buttonColors(
                                        containerColor = MaterialTheme.colorScheme.primary
                                    )
                                ) {
                                    Text("돌아가기")
                                }
                            }
                        }
                    }
                }
            }
            is Calendar24HourUiState.Success -> {
                AnimatedVisibility(
                    visible = contentVisible,
                    enter = fadeIn(animationSpec = tween(500)) + 
                            expandVertically(
                                animationSpec = tween(500),
                                expandFrom = Alignment.Top
                            )
                ) {
                    Calendar24HourContent(
                        modifier = Modifier.padding(paddingValues),
                        schedules = currentUiState.schedules,
                        onScheduleClick = viewModel::onScheduleClick,
                        onScheduleLongClick = viewModel::onScheduleLongClick
                    )
                }
            }
        }
    }

    // 일정 수정/삭제 다이얼로그 (Dialog는 Screen 레벨에서 관리)
    if (showEditDialog != null) {
        ScheduleEditDialog(
            scheduleId = showEditDialog!!,
            onDismiss = { showEditDialog = null },
            onDeleteClick = {
                viewModel.deleteSchedule(it)
                showEditDialog = null
            },
            onEditClick = {
                // TODO: 일정 수정 화면으로 이동하는 로직 구현 필요
                println("Edit schedule $it (Not implemented)")
                showEditDialog = null
            }
        )
    }
}

/**
 * Calendar24HourContent: 24시간 타임라인 및 스케줄 표시 (Stateless)
 * TimeRangeViewGroup을 Compose 방식으로 재구현
 */
@Composable
fun Calendar24HourContent(
    modifier: Modifier = Modifier,
    schedules: List<ScheduleItem24Hour>,
    onScheduleClick: (String) -> Unit,
    onScheduleLongClick: (String) -> Unit
) {
    val hourHeight = 60.dp // 1시간 높이
    val totalHeight = hourHeight * 24 // 24시간 전체 높이
    val textMeasurer = rememberTextMeasurer()
    val density = LocalDensity.current
    val scrollState = rememberScrollState()
    
    // MaterialTheme 색상 미리 추출 (Canvas 내에서 사용할 수 없기 때문)
    val primaryColor = MaterialTheme.colorScheme.primary
    
    // 스케줄 블록 탭 감지를 위한 맵
    val scheduleBlocksMap = remember { mutableStateMapOf<String, androidx.compose.ui.geometry.Rect>() }
    
    // 스케줄 선택 애니메이션 상태
    var selectedScheduleId by remember { mutableStateOf<String?>(null) }
    var scheduleSelectionActive by remember { mutableStateOf(false) }
    
    LaunchedEffect(selectedScheduleId) {
        if (selectedScheduleId != null) {
            scheduleSelectionActive = true
            delay(200) // 애니메이션 후 초기화
            scheduleSelectionActive = false
            delay(50)
            selectedScheduleId = null
        }
    }
    
    // 현재 시간 표시 애니메이션
    val currentTimeOpacity by animateFloatAsState(
        targetValue = 1f,
        animationSpec = tween(durationMillis = 1000),
        label = "Current Time Indicator"
    )

    Box(modifier = modifier.verticalScroll(scrollState)) {
        // 현재 시간으로 자동 스크롤
        LaunchedEffect(Unit) {
            val currentHour = LocalTime.now().hour
            val scrollToPosition = with(density) { (currentHour * hourHeight.toPx()).toInt() }
            scrollState.scrollTo(scrollToPosition.coerceIn(0, scrollState.maxValue))
        }
        
        Box(
            modifier = Modifier
                .fillMaxWidth()
                .height(totalHeight)
                .pointerInput(Unit) {
                    detectTapGestures(
                        onTap = { offset ->
                            // 스케줄 블록 클릭 감지
                            scheduleBlocksMap.forEach { (id, rect) ->
                                if (rect.contains(offset)) {
                                    selectedScheduleId = id
                                    onScheduleClick(id)
                                    return@detectTapGestures
                                }
                            }
                        },
                        onLongPress = { offset ->
                            // 스케줄 블록 길게 누르기 감지
                            scheduleBlocksMap.forEach { (id, rect) ->
                                if (rect.contains(offset)) {
                                    selectedScheduleId = id
                                    onScheduleLongClick(id)
                                    return@detectTapGestures
                                }
                            }
                        }
                    )
                }
        ) {
            Canvas(
                modifier = Modifier
                    .fillMaxWidth()
                    .height(totalHeight)
            ) {
                // DrawScope에서는 with(density)를 사용할 수 없으므로 밖에서 필요한 값을 계산
                val spToPx = with(density) { 14.sp.toPx() }
                
                drawTimeline(hourHeight, textMeasurer, density)
                
                // 현재 시간 표시선
                val now = LocalTime.now()
                val currentTimePosition = now.toSecondOfDay() / 3600f * with(density) { hourHeight.toPx() }
                val timelineStartPadding = with(density) { 60.dp.toPx() }
                
                drawLine(
                    color = primaryColor.copy(alpha = currentTimeOpacity),
                    start = Offset(timelineStartPadding, currentTimePosition),
                    end = Offset(size.width, currentTimePosition),
                    strokeWidth = with(density) { 2.dp.toPx() }
                )
                
                // 현재 시간 원형 마커
                drawCircle(
                    color = primaryColor.copy(alpha = currentTimeOpacity),
                    radius = with(density) { 4.dp.toPx() },
                    center = Offset(timelineStartPadding, currentTimePosition)
                )
                
                // 스케줄 블록 그리기
                scheduleBlocksMap.clear() // 맵 초기화
                drawSchedules(
                    schedules = schedules,
                    hourHeight = hourHeight,
                    textMeasurer = textMeasurer,
                    selectedId = selectedScheduleId,
                    selectionActive = scheduleSelectionActive,
                    scheduleBlocksMapUpdater = { id, rect -> scheduleBlocksMap[id] = rect },
                    density = density
                )
            }
        }
    }
}

// 시간선 및 시간 텍스트 그리기
fun DrawScope.drawTimeline(hourHeight: Dp, textMeasurer: TextMeasurer, density: androidx.compose.ui.unit.Density) {
    val hourHeightPx = with(density) { hourHeight.toPx() }
    val timelineStartPadding = with(density) { 60.dp.toPx() } // 시간 텍스트를 위한 시작 패딩

    for (hour in 0..24) {
        val y = hour * hourHeightPx
        drawLine(
            color = Color.LightGray,
            start = Offset(timelineStartPadding, y),
            end = Offset(size.width, y),
            strokeWidth = with(density) { 1.dp.toPx() }
        )
        if (hour < 24) {
            val timeText = LocalTime.of(hour, 0).format(DateTimeFormatter.ofPattern("HH:mm"))
            val textLayoutResult = textMeasurer.measure(
                text = AnnotatedString(timeText),
                style = TextStyle(fontSize = 12.sp, color = Color.Gray)
            )
            drawText(
                textLayoutResult = textLayoutResult,
                topLeft = Offset(
                    timelineStartPadding - textLayoutResult.size.width - with(density) { 8.dp.toPx() }, 
                    y - textLayoutResult.size.height / 2
                )
            )
        }
    }
    // 시간축 세로선
    drawLine(
        color = Color.Gray,
        start = Offset(timelineStartPadding, 0f),
        end = Offset(timelineStartPadding, hourHeightPx * 24),
        strokeWidth = with(density) { 2.dp.toPx() }
    )
}

// 스케줄 블록 그리기
fun DrawScope.drawSchedules(
    schedules: List<ScheduleItem24Hour>,
    hourHeight: Dp,
    textMeasurer: TextMeasurer,
    selectedId: String? = null,
    selectionActive: Boolean = false,
    scheduleBlocksMapUpdater: (String, androidx.compose.ui.geometry.Rect) -> Unit,
    density: androidx.compose.ui.unit.Density
) {
    val hourHeightPx = with(density) { hourHeight.toPx() }
    val timelineStartPadding = with(density) { 60.dp.toPx() }
    val schedulePadding = with(density) { Dimens.paddingSmall.toPx() }
    
    // 알파 값 기반 애니메이션 계산
    val selectionAlpha = if (selectionActive) 0.7f else 1.0f

    schedules.forEach { schedule ->
        val startY = DateTimeUtil.getSecondOfDayFromInstant(schedule.startTime) / 3600f * hourHeightPx
        val endY = DateTimeUtil.getSecondOfDayFromInstant(schedule.endTime) / 3600f * hourHeightPx
        val scheduleHeight = endY - startY
        val scheduleWidth = size.width - timelineStartPadding - schedulePadding * 2

        // 애니메이션 효과 계산
        val isSelected = schedule.id == selectedId
        val scale = if (isSelected && selectionActive) 1.02f else 1f
        val alpha = if (isSelected && selectionActive) selectionAlpha else 1f
        val shadowElevation = if (isSelected && selectionActive) 
                              with(density) { Dimens.elevationLarge.toPx() } 
                              else with(density) { Dimens.elevationSmall.toPx() }
        
        // 스케일 적용
        val scaledWidth = scheduleWidth * scale
        val scaledHeight = scheduleHeight * scale
        val offsetX = (scheduleWidth - scaledWidth) / 2
        val offsetY = (scheduleHeight - scaledHeight) / 2
        
        val rectTopLeft = Offset(
            timelineStartPadding + schedulePadding + offsetX,
            startY + offsetY
        )
        val rectSize = androidx.compose.ui.geometry.Size(scaledWidth, scaledHeight)
        val rect = androidx.compose.ui.geometry.Rect(rectTopLeft, rectSize)
        
        // 클릭 인식을 위한 히트 영역 기록
        scheduleBlocksMapUpdater(schedule.id, rect)
        
        // 선택된 항목은 그림자 효과 추가
        if (isSelected && selectionActive) {
            // 그림자 효과 (단순화)
            drawRect(
                color = Color.Black.copy(alpha = 0.2f),
                topLeft = Offset(
                    rectTopLeft.x + with(density) { Dimens.paddingSmall.toPx() },
                    rectTopLeft.y + with(density) { Dimens.paddingSmall.toPx() }
                ),
                size = rectSize,
                alpha = alpha
            )
        }

        // 스케줄 블록 배경
        val scheduleColor = Color(schedule.color)
        drawRect(
            color = scheduleColor,
            topLeft = rectTopLeft,
            size = rectSize,
            alpha = alpha
        )
        
        // 스케줄 테두리
        drawRect(
            color = Color.Black.copy(alpha = 0.5f),
            topLeft = rectTopLeft,
            size = rectSize,
            style = androidx.compose.ui.graphics.drawscope.Stroke(
                width = with(density) { Dimens.borderWidth.toPx() }
            ),
            alpha = alpha
        )

        // 스케줄 텍스트
        val textColor = if (isDarkColor(scheduleColor)) Color.White else Color.Black
        val textPadding = with(density) { Dimens.paddingSmall.toPx() }
        
        // 텍스트 계산에 필요한 sp to px 변환
        val spToPx = with(density) { 14.sp.toPx() }
        
        val textLayoutResult = textMeasurer.measure(
            text = AnnotatedString(schedule.title),
            style = TextStyle(fontSize = 14.sp, color = textColor),
            constraints = androidx.compose.ui.unit.Constraints(
                maxWidth = scaledWidth.toInt() - (2 * textPadding).toInt() // 텍스트 좌우 패딩 고려
            ),
            maxLines = (scaledHeight / (spToPx * 1.2f)).toInt().coerceAtLeast(1), // 높이에 따라 최대 줄 수 계산
            overflow = TextOverflow.Ellipsis
        )
        
        drawText(
            textLayoutResult = textLayoutResult,
            topLeft = Offset(rectTopLeft.x + textPadding, rectTopLeft.y + textPadding),
            alpha = alpha
        )
    }
}

// 색상의 명암 판단 (어두운 배경색이면 밝은 텍스트, 밝은 배경색이면 어두운 텍스트 사용)
fun isDarkColor(color: Color): Boolean {
    // RGB 값으로 명암 판단 (간단한 휘도 계산)
    val luminance = (0.299 * color.red + 0.587 * color.green + 0.114 * color.blue)
    return luminance < 0.5
}

// 일정 수정/삭제 다이얼로그
@Composable
fun ScheduleEditDialog(
    scheduleId: String,
    onDismiss: () -> Unit,
    onDeleteClick: (String) -> Unit,
    onEditClick: (String) -> Unit
) {
    var deleteButtonPressed by remember { mutableStateOf(false) }
    var editButtonPressed by remember { mutableStateOf(false) }
    
    val deleteScale by animateFloatAsState(
        targetValue = if (deleteButtonPressed) 0.9f else 1f,
        animationSpec = tween(150),
        label = "Delete Button Scale"
    )
    
    val editScale by animateFloatAsState(
        targetValue = if (editButtonPressed) 0.9f else 1f,
        animationSpec = tween(150),
        label = "Edit Button Scale"
    )

    AlertDialog(
        onDismissRequest = onDismiss,
        title = { Text("일정 편집") },
        text = { Text("이 일정을 수정하거나 삭제하시겠습니까?") },
        confirmButton = {
            TextButton(
                onClick = { 
                    editButtonPressed = true
                    onEditClick(scheduleId) 
                },
                modifier = Modifier.scale(editScale)
            ) {
                Text("수정")
            }
            
            LaunchedEffect(editButtonPressed) {
                if (editButtonPressed) {
                    delay(150)
                    editButtonPressed = false
                }
            }
        },
        dismissButton = {
            Row {
                TextButton(
                    onClick = { 
                        deleteButtonPressed = true
                        onDeleteClick(scheduleId) 
                    },
                    modifier = Modifier.scale(deleteScale)
                ) {
                    Text("삭제", color = MaterialTheme.colorScheme.error)
                }
                
                LaunchedEffect(deleteButtonPressed) {
                    if (deleteButtonPressed) {
                        delay(150)
                        deleteButtonPressed = false
                    }
                }
                
                Spacer(Modifier.width(8.dp))
                TextButton(onClick = onDismiss) {
                    Text("취소")
                }
            }
        }
    )
}


// --- Preview ---
@Preview(showBackground = true)
@OptIn(ExperimentalMaterial3Api::class)
@Composable
private fun Calendar24HourScreenPreview() {
    // 오늘 날짜와 시간을 기준으로 Instant 생성
    val today = LocalDate.now()
    val sampleSchedules = listOf(
        ScheduleItem24Hour(
            "1", 
            "팀 회의", 
            DateTimeUtil.toInstant(LocalTime.of(10, 0))!!, // 오전 10시
            DateTimeUtil.toInstant(LocalTime.of(11, 30))!!, // 오전 11시 30분
            ScheduleColor4.value
        ),
        ScheduleItem24Hour(
            "2", 
            "점심 약속", 
            DateTimeUtil.toInstant(LocalTime.of(12, 30))!!, // 오후 12시 30분 
            DateTimeUtil.toInstant(LocalTime.of(13, 30))!!, // 오후 1시 30분
            ScheduleColor1.value
        ),
        ScheduleItem24Hour(
            "3", 
            "개인 프로젝트", 
            DateTimeUtil.toInstant(LocalTime.of(15, 0))!!, // 오후 3시
            DateTimeUtil.toInstant(LocalTime.of(17, 0))!!, // 오후 5시
            ScheduleColor3.value
        )
    )

    val previewState = Calendar24HourUiState.Success(today, sampleSchedules)

    TeamnovaPersonalProjectProjectingKotlinTheme {
        // Scaffold 포함된 전체 화면 미리보기 (이벤트 핸들러는 빈 람다)
        Scaffold(
            topBar = {
                CenterAlignedTopAppBar(
                    title = { Text(previewState.selectedDate?.format(DateTimeFormatter.ofPattern("yyyy년 M월 d일")) ?: "") },
                    navigationIcon = { IconButton({}) { Icon(Icons.AutoMirrored.Filled.ArrowBack, "") } },
                    actions = { IconButton({}) { Icon(Icons.Filled.Add, "") } }
                )
            }
        ) { paddingValues ->
            Calendar24HourContent(
                modifier = Modifier.padding(paddingValues),
                schedules = previewState.schedules,
                onScheduleClick = {},
                onScheduleLongClick = {}
            )
        }
    }
}<|MERGE_RESOLUTION|>--- conflicted
+++ resolved
@@ -101,11 +101,7 @@
 
         val observer = Observer<Boolean> { result ->
             if (result == true) {
-<<<<<<< HEAD
-                viewModel.loadSchedules()
-=======
                 viewModel.refreshSchedules()
->>>>>>> 55d15eca
                 savedStateHandle?.remove<Boolean>(REFRESH_SCHEDULE_LIST_KEY)
             }
         }
