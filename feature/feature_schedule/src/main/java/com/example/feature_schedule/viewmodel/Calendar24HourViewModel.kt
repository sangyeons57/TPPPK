package com.example.feature_schedule.viewmodel

import androidx.lifecycle.SavedStateHandle
import androidx.lifecycle.ViewModel
import androidx.lifecycle.viewModelScope
import com.example.core_common.util.DateTimeUtil
import com.example.core_ui.theme.*
import com.example.domain.model.Schedule
import com.example.domain.usecase.schedule.DeleteScheduleUseCase
import com.example.domain.usecase.schedule.GetSchedulesForDateUseCase
import dagger.hilt.android.lifecycle.HiltViewModel
import kotlinx.coroutines.flow.*
import kotlinx.coroutines.launch
import java.time.LocalDate
import java.time.LocalTime
import javax.inject.Inject
import com.example.core_navigation.destination.AppRoutes
import com.example.domain.model.ScheduleItem24Hour
import java.time.Instant
import android.util.Log

// --- UI 상태 ---
sealed interface Calendar24HourUiState {
    object Loading : Calendar24HourUiState
    data class Success(
        val selectedDate: LocalDate?, // 초기 로딩 시 null일 수 있음
        val schedules: List<ScheduleItem24Hour> = emptyList()
    ) : Calendar24HourUiState
    data class Error(val message: String) : Calendar24HourUiState
}

// --- 이벤트 ---
sealed class Calendar24HourEvent {
    object NavigateBack : Calendar24HourEvent()
    object NavigateToAddSchedule : Calendar24HourEvent()
    data class NavigateToScheduleDetail(val scheduleId: String) : Calendar24HourEvent()
    data class ShowScheduleEditDialog(val scheduleId: String) : Calendar24HourEvent()
    data class ShowSnackbar(val message: String) : Calendar24HourEvent()
}

/**
 * 24시간 캘린더 화면을 위한 ViewModel
 * 
 * 특정 날짜의 일정을 로드하고 관리하며, 일정 관련 작업(조회, 삭제, 이동)을 처리합니다.
 * SavedStateHandle을 통해 year, month, day 파라미터를 전달받아 해당 날짜의 일정을 로드합니다.
 */
@HiltViewModel
class Calendar24HourViewModel @Inject constructor(
    savedStateHandle: SavedStateHandle,
    private val getSchedulesForDateUseCase: GetSchedulesForDateUseCase,
    private val deleteScheduleUseCase: DeleteScheduleUseCase
) : ViewModel() {

    // --- 날짜 파라미터 ---
    private val year: Int = savedStateHandle.get<Int>(AppRoutes.Main.Calendar.ARG_YEAR) ?: LocalDate.now().year
    private val month: Int = savedStateHandle.get<Int>(AppRoutes.Main.Calendar.ARG_MONTH) ?: LocalDate.now().monthValue
    private val day: Int = savedStateHandle.get<Int>(AppRoutes.Main.Calendar.ARG_DAY) ?: LocalDate.now().dayOfMonth
    
    // --- 색상 관리자 ---
    private val colorManager = ScheduleColorManager()

    // --- 상태 및 이벤트 Flow ---
    private val _uiState = MutableStateFlow<Calendar24HourUiState>(Calendar24HourUiState.Loading)
    val uiState: StateFlow<Calendar24HourUiState> = _uiState.asStateFlow()

    private val _eventFlow = MutableSharedFlow<Calendar24HourEvent>()
    val eventFlow = _eventFlow.asSharedFlow()

    init {
        Log.d("CalendarVM", "ViewModel initialized. Year: $year, Month: $month, Day: $day")
        loadSchedules(LocalDate.of(year, month, day))
        
        // 특정 프로젝트 ID에 대한 기본 타입 설정 예시
        // 실제로는 저장된 사용자 설정에서 로드해야 함
        colorManager.setProjectDefaultType("project-special", ScheduleType.IMPORTANT)
    }

    /**
     * 지정된 날짜의 일정을 로드합니다.
     * 
     * @param date 로드할 일정 날짜
     */
    internal fun loadSchedules(date: LocalDate) { // Changed visibility from private to internal
        viewModelScope.launch {
            _uiState.value = Calendar24HourUiState.Loading
            Log.d("CalendarVM", "loadSchedules($date) 호출됨. UI 상태: Loading")
            
            val result = getSchedulesForDateUseCase(date)
            Log.d("CalendarVM", "loadSchedules($date) - getSchedulesForDateUseCase 결과: isSuccess=${result.isSuccess}, data=${if (result.isSuccess) result.getOrNull() else result.exceptionOrNull()}")
            
            if (result.isSuccess) {
                val schedulesDomain = result.getOrThrow()
                Log.d("CalendarVM", "loadSchedules($date) - 성공. Domain schedules count: ${schedulesDomain.size}")
                val schedulesUi = schedulesDomain.map { schedule ->
                    // 기본 색상 계산
                    val color = colorManager.getColorForSchedule(schedule)
                    
                    // 시간 기반 그라데이션 효과를 위한 알파값 계산
                    val (startAlpha, endAlpha) = colorManager.calculateTimeBasedAlpha(
                        schedule.startTime,
                        schedule.endTime
                    )
                    
                    ScheduleItem24Hour(
                        id = schedule.id,
                        title = schedule.title,
                        startTime = schedule.startTime,
                        endTime = schedule.endTime,
                        color = color,
                        startColorAlpha = startAlpha,
                        endColorAlpha = endAlpha
                    )
                }
                _uiState.value = Calendar24HourUiState.Success(date, schedulesUi)
                Log.d("CalendarVM", "loadSchedules($date) - UI 상태: Success. UI schedules count: ${schedulesUi.size}, 데이터: $schedulesUi")
            } else {
                _uiState.value = Calendar24HourUiState.Error("스케줄 로딩 실패: ${result.exceptionOrNull()?.message ?: "알 수 없는 오류"}")
                Log.e("CalendarVM", "loadSchedules($date) - UI 상태: Error", result.exceptionOrNull())
            }
        }
    }

    /**
     * 고대비 모드 설정을 변경합니다.
     * 
     * @param enabled 고대비 모드 활성화 여부
     */
    fun setHighContrastMode(enabled: Boolean) {
        colorManager.setHighContrastMode(enabled)
        // 설정이 변경되었으므로 현재 날짜의 일정 다시 로드
        val currentDate = (uiState.value as? Calendar24HourUiState.Success)?.selectedDate 
            ?: LocalDate.of(year, month, day)
        loadSchedules(currentDate)
    }

    /**
     * 그라데이션 효과 설정을 변경합니다.
     * 
     * @param enabled 그라데이션 효과 활성화 여부
     */
    fun setGradientEffect(enabled: Boolean) {
        colorManager.setGradientEffect(enabled)
        // 설정이 변경되었으므로 현재 날짜의 일정 다시 로드
        val currentDate = (uiState.value as? Calendar24HourUiState.Success)?.selectedDate 
            ?: LocalDate.of(year, month, day)
        loadSchedules(currentDate)
    }

    /**
     * 일정을 삭제합니다.
     * 
     * @param scheduleId 삭제할 일정 ID
     */
    fun deleteSchedule(scheduleId: String) {
        viewModelScope.launch {
            val result = deleteScheduleUseCase(scheduleId)
            
            if (result.isSuccess) {
                // 성공 시, 현재 상태가 Success이면 해당 스케줄 제거 후 UI 업데이트
                val currentState = _uiState.value
                if (currentState is Calendar24HourUiState.Success) {
                    _uiState.value = currentState.copy(
                        schedules = currentState.schedules.filterNot { it.id == scheduleId }
                    )
                    _eventFlow.emit(Calendar24HourEvent.ShowSnackbar("일정이 삭제되었습니다."))
                }
            } else {
                _eventFlow.emit(Calendar24HourEvent.ShowSnackbar("일정 삭제 실패: ${result.exceptionOrNull()?.message ?: "알 수 없는 오류"}"))
            }
        }
    }

    /**
     * 뒤로가기 버튼 클릭 처리
     */
    fun onBackClick() {
        viewModelScope.launch { _eventFlow.emit(Calendar24HourEvent.NavigateBack) }
    }

    /**
     * 일정 추가 버튼 클릭 처리
     */
    fun onAddScheduleClick() {
        viewModelScope.launch { _eventFlow.emit(Calendar24HourEvent.NavigateToAddSchedule) }
    }

    /**
     * 일정 항목 클릭 처리
     * 
     * @param scheduleId 클릭한 일정 ID
     */
    fun onScheduleClick(scheduleId: String) {
        viewModelScope.launch { _eventFlow.emit(Calendar24HourEvent.NavigateToScheduleDetail(scheduleId)) }
    }

    /**
     * 일정 항목 롱클릭 처리
     * 
     * @param scheduleId 롱클릭한 일정 ID
     */
    fun onScheduleLongClick(scheduleId: String) {
        viewModelScope.launch { _eventFlow.emit(Calendar24HourEvent.ShowScheduleEditDialog(scheduleId)) }
    }

<<<<<<< HEAD
    fun refreshSchedulesForCurrentDate() {
        val currentUiState = _uiState.value
        val dateToReload = if (currentUiState is Calendar24HourUiState.Success) {
            currentUiState.selectedDate
        } else {
            // Fallback to the initial date if current state is not Success or selectedDate is null
            LocalDate.of(year, month, day)
        }
        // Ensure dateToReload is not null before calling loadSchedules
        // Although in this logic, it should always be non-null due to LocalDate.of fallback
        dateToReload?.let { loadSchedules(it) }
=======
    fun refreshSchedules() {
        viewModelScope.launch {
            val currentSuccessState = _uiState.value as? Calendar24HourUiState.Success
            val dateToRefresh = currentSuccessState?.selectedDate
            if (dateToRefresh != null) {
                // Call the existing loadSchedules function.
                // If loadSchedules was private, you'd need to change its visibility or call it internally.
                // For this subtask, assume loadSchedules can be called if it was private.
                // If it's already public/internal, this is fine.
                // The task is to ensure loadSchedules is called with the current date.
                // Forcing it to be public if it was private:
                loadSchedules(dateToRefresh)
            } else {
                // Fallback: If no selectedDate in success state, try reloading with initial date from SavedStateHandle
                // This handles cases where refresh is called before initial load or after an error.
                Log.d("CalendarVM", "refreshSchedules called but no selectedDate in Success state. Re-loading with initial date.")
                loadSchedules(LocalDate.of(year, month, day))
            }
        }
>>>>>>> c3eca7ae
    }
}

/**
 * 일정 타입 열거형
 */
enum class ScheduleType {
    PERSONAL,   // 개인 일정
    WORK,       // 업무 일정
    PROJECT,    // 프로젝트 일정
    MEETING,    // 미팅 일정
    OTHER,      // 기타 일정
    IMPORTANT,  // 중요 일정
    DEADLINE    // 마감 일정
}

/**
 * 프로젝트 ID와 일정 타입을 기반으로 색상을 관리하는 헬퍼 클래스
 */
class ScheduleColorManager {
    // 프로젝트 ID를 색상에 매핑 (일관성 유지용)
    private val projectColorMap = mutableMapOf<String, ULong>()
    
    // 프로젝트 ID를 일정 타입에 매핑 (커스터마이징용)
    private val projectTypeMap = mutableMapOf<String, ScheduleType>()
    
    // 고대비 모드 설정
    private var isHighContrastMode = false
    
    // 그라데이션 효과 설정
    private var useGradientEffect = true
    
    // 하루 시간대 표현 (오전, 오후, 저녁, 밤)
    private val morningStart = LocalTime.of(6, 0)
    private val afternoonStart = LocalTime.of(12, 0)
    private val eveningStart = LocalTime.of(18, 0)
    private val nightStart = LocalTime.of(22, 0)
    
    /**
     * 고대비 모드 설정
     * 
     * @param enabled 고대비 모드 활성화 여부
     */
    fun setHighContrastMode(enabled: Boolean) {
        isHighContrastMode = enabled
    }
    
    /**
     * 그라데이션 효과 설정
     * 
     * @param enabled 그라데이션 효과 활성화 여부
     */
    fun setGradientEffect(enabled: Boolean) {
        useGradientEffect = enabled
    }
    
    /**
     * 특정 프로젝트의 기본 일정 타입 설정
     * 
     * @param projectId 프로젝트 ID
     * @param type 설정할 일정 타입
     */
    fun setProjectDefaultType(projectId: String, type: ScheduleType) {
        projectTypeMap[projectId] = type
    }
    
    /**
     * 일정의 타입에 따른 색상 반환
     * 
     * @param schedule 색상을 얻을 일정
     * @return ARGB 색상값 (ULong)
     */
    fun getColorForSchedule(schedule: Schedule): ULong {
        // 프로젝트 ID가 null이면 기본 타입(개인) 사용
        val projectId = schedule.projectId ?: ""
        
        // 이미 매핑된 프로젝트 ID가 있으면 해당 색상 반환
        if (projectColorMap.containsKey(projectId)) {
            return projectColorMap[projectId]!!
        }
        
        // 프로젝트 기본 타입이 설정되어 있으면 해당 타입 사용
        val type = if (projectId.isNotEmpty() && projectTypeMap.containsKey(projectId)) {
            projectTypeMap[projectId]!!
        } else {
            // 설정이 없으면 일정 내용에서 타입 유추
            inferScheduleType(schedule)
        }
        
        // 타입에 따라 색상 할당 (고대비 모드 여부에 따라 다른 색상 세트 사용)
        val color = if (isHighContrastMode) {
            getHighContrastColor(type)
        } else {
            getStandardColor(type)
        }
        
        // 프로젝트 ID에 색상 매핑 저장 (빈 문자열이 아닌 경우에만)
        if (projectId.isNotEmpty()) {
            projectColorMap[projectId] = color
        }
        
        return color
    }
    
    /**
     * 시간대에 따른 알파값 계산
     * 
     * @param time 시간 (LocalTime)
     * @return 해당 시간에 적용할 알파값 (0.6f ~ 1.0f)
     */
    fun getAlphaForTime(time: LocalTime): Float {
        // 시간대별 기본 알파값 (낮 - 밝게, 밤 - 어둡게)
        return when {
            // 새벽 (어두움 -> 밝아짐)
            time.isBefore(morningStart) -> {
                // 0시에 가장 어둡고(0.6f), 아침에 가까울수록 밝아짐
                val progress = time.toSecondOfDay().toFloat() / morningStart.toSecondOfDay()
                0.6f + (0.4f * progress)
            }
            // 오전 (밝음)
            time.isBefore(afternoonStart) -> {
                // 오전은 일관되게 밝음 (1.0f)
                1.0f
            }
            // 오후 (약간 어두워짐)
            time.isBefore(eveningStart) -> {
                // 오후는 약간 어두움 (0.9f)
                0.9f
            }
            // 저녁 (점점 더 어두워짐)
            time.isBefore(nightStart) -> {
                // 저녁에서 밤으로 갈수록 어두워짐
                val totalSeconds = (nightStart.toSecondOfDay() - eveningStart.toSecondOfDay()).toFloat()
                val progress = (time.toSecondOfDay() - eveningStart.toSecondOfDay()) / totalSeconds
                0.9f - (0.2f * progress)
            }
            // 밤 (가장 어두움)
            else -> {
                // 밤은 가장 어두움 (0.7f)
                0.7f
            }
        }
    }
    
    /**
     * 일정 시작 및 종료 시간에 따른 알파값 쌍 계산 (Instant 버전)
     * 
     * @param startInstant 일정 시작 시간 (Instant)
     * @param endInstant 일정 종료 시간 (Instant)
     * @return 시작 및 종료 시간에 대한 알파값 쌍 (그라데이션 효과가 비활성화되면 둘 다 1.0f)
     */
    fun calculateTimeBasedAlpha(startInstant: Instant, endInstant: Instant): Pair<Float, Float> {
        if (!useGradientEffect) {
            return Pair(1.0f, 1.0f)
        }
        
        // Instant를 LocalTime으로 변환
        val startAlpha = getAlphaForTime(DateTimeUtil.toLocalTime(startInstant) ?: LocalTime.NOON)
        val endAlpha = getAlphaForTime( DateTimeUtil.toLocalTime(endInstant) ?: LocalTime.NOON )

        return Pair(startAlpha, endAlpha)
    }
    
    /**
     * 일정 타입에 따른 기본 색상 반환
     * 
     * @param type 일정 타입
     * @return ARGB 색상값 (ULong)
     */
    private fun getStandardColor(type: ScheduleType): ULong {
        return when (type) {
            ScheduleType.PERSONAL -> ScheduleColor1.value
            ScheduleType.WORK -> ScheduleColor2.value
            ScheduleType.PROJECT -> ScheduleColor3.value
            ScheduleType.MEETING -> ScheduleColor4.value
            ScheduleType.OTHER -> ScheduleColor5.value
            ScheduleType.IMPORTANT -> ScheduleColor6.value
            ScheduleType.DEADLINE -> ScheduleColor7.value
        }
    }
    
    /**
     * 일정 타입에 따른 고대비 색상 반환
     * 
     * @param type 일정 타입
     * @return 고대비 ARGB 색상값 (ULong)
     */
    private fun getHighContrastColor(type: ScheduleType): ULong {
        // 고대비 모드용 색상은 더 선명하고 대비가 높은 색상으로 설정
        return when (type) {
            ScheduleType.PERSONAL -> ScheduleHighContrastColor1.value
            ScheduleType.WORK -> ScheduleHighContrastColor2.value
            ScheduleType.PROJECT -> ScheduleHighContrastColor3.value
            ScheduleType.MEETING -> ScheduleHighContrastColor4.value
            ScheduleType.OTHER -> ScheduleHighContrastColor5.value
            ScheduleType.IMPORTANT -> ScheduleHighContrastColor6.value
            ScheduleType.DEADLINE -> ScheduleHighContrastColor7.value
        }
    }
    
    /**
     * 일정의 제목과 내용을 분석하여 일정 타입을 유추합니다.
     * 
     * @param schedule 분석할 일정
     * @return 유추된 일정 타입
     */
    private fun inferScheduleType(schedule: Schedule): ScheduleType {
        val titleLower = schedule.title.lowercase()
        val contentLower = schedule.content?.lowercase() ?: ""
        
        // 키워드 세트 정의 (더 많은 키워드 추가)
        val importantKeywords = setOf("긴급", "중요", "우선", "필수", "critical", "urgent", "important")
        val deadlineKeywords = setOf("마감", "기한", "데드라인", "deadline", "due", "종료", "마지막")
        val meetingKeywords = setOf("회의", "미팅", "미티", "meeting", "conference", "세미나", "토론", "발표")
        val workKeywords = setOf("업무", "작업", "태스크", "task", "work", "job", "리포트", "보고")
        val projectKeywords = setOf("프로젝트", "개발", "기획", "project", "dev", "개선", "구현", "연구")
        val personalKeywords = setOf("개인", "휴가", "휴식", "personal", "vacation", "rest", "여행", "취미")
        
        // 키워드 확인 함수
        fun containsAny(text: String, keywords: Set<String>): Boolean {
            return keywords.any { text.contains(it) }
        }
        
        // 제목이나 내용에 특정 키워드가 포함된 경우 해당 타입으로 분류
        return when {
            // 중요 일정 (긴급, 중요, 우선 등의 키워드)
            containsAny(titleLower, importantKeywords) || containsAny(contentLower, importantKeywords) -> 
                ScheduleType.IMPORTANT
                
            // 마감 일정 (마감, 데드라인, 기한 등의 키워드)
            containsAny(titleLower, deadlineKeywords) || containsAny(contentLower, deadlineKeywords) ->
                ScheduleType.DEADLINE
                
            // 미팅 일정 (회의, 미팅, 미티 등의 키워드)
            containsAny(titleLower, meetingKeywords) || containsAny(contentLower, meetingKeywords) ->
                ScheduleType.MEETING
                
            // 업무 일정 (업무, 작업, 태스크 등의 키워드)
            containsAny(titleLower, workKeywords) || containsAny(contentLower, workKeywords) ->
                ScheduleType.WORK
                
            // 프로젝트 일정 (프로젝트, 개발, 기획 등의 키워드)
            containsAny(titleLower, projectKeywords) || containsAny(contentLower, projectKeywords) ->
                ScheduleType.PROJECT
                
            // 개인 일정 (개인, 휴가, 휴식 등의 키워드)
            containsAny(titleLower, personalKeywords) || containsAny(contentLower, personalKeywords) ->
                ScheduleType.PERSONAL
                
            // 기타 일정 (위 카테고리에 해당하지 않는 경우)
            else -> ScheduleType.OTHER
        }
    }
}<|MERGE_RESOLUTION|>--- conflicted
+++ resolved
@@ -201,20 +201,6 @@
     fun onScheduleLongClick(scheduleId: String) {
         viewModelScope.launch { _eventFlow.emit(Calendar24HourEvent.ShowScheduleEditDialog(scheduleId)) }
     }
-
-<<<<<<< HEAD
-    fun refreshSchedulesForCurrentDate() {
-        val currentUiState = _uiState.value
-        val dateToReload = if (currentUiState is Calendar24HourUiState.Success) {
-            currentUiState.selectedDate
-        } else {
-            // Fallback to the initial date if current state is not Success or selectedDate is null
-            LocalDate.of(year, month, day)
-        }
-        // Ensure dateToReload is not null before calling loadSchedules
-        // Although in this logic, it should always be non-null due to LocalDate.of fallback
-        dateToReload?.let { loadSchedules(it) }
-=======
     fun refreshSchedules() {
         viewModelScope.launch {
             val currentSuccessState = _uiState.value as? Calendar24HourUiState.Success
@@ -234,7 +220,6 @@
                 loadSchedules(LocalDate.of(year, month, day))
             }
         }
->>>>>>> c3eca7ae
     }
 }
 
