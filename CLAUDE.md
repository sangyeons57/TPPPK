--- conflicted
+++ resolved
@@ -218,23 +218,11 @@
 
 **Dependency Injection**: Hilt-based DI with module-specific injection configurations
 
-<<<<<<< HEAD
 ## Architecture Guidelines
 
 ### Key Constraints
-=======
-## Firebase Integration
-
-**Primary Services:**
-- Firestore: Main NoSQL database with offline caching as primary local storage strategy
-- Authentication: User management and session handling
-- Storage: File and media storage
-- Cloud Messaging: Push notifications via `core_fcm` module
-
-**Hybrid Chat Architecture:**
-- Real-time messaging via WebSocket server
-- Message persistence and history via Firestore
-- Offline chat history through Firestore disk cache
+
+- **Repository Usage**: repository를 viewmodel에서 직접 사용하면 안돼 viewmodel에서는 UsecaseProvider와 Usecase만 사용할 수 있어.
 
 ## Code Conventions
 
@@ -1170,8 +1158,174 @@
 
 # Or use --all_files flag:
 gemini --all_files -p "Analyze the project structure and dependencies"
->>>>>>> 61e4bd2c
-
-- **Repository Usage**: repository를 viewmodel에서 직접 사용하면 안돼 viewmodel에서는 UsecaseProvider와 Usecase만 사용할 수 있어.
-
-[Rest of the existing content remains the same...]+
+Implementation Verification Examples
+
+Check if a feature is implemented:
+gemini -p "@src/ @lib/ Has dark mode been implemented in this codebase? Show me the relevant files and functions"
+
+Verify authentication implementation:
+gemini -p "@src/ @middleware/ Is JWT authentication implemented? List all auth-related endpoints and middleware"
+
+Check for specific patterns:
+gemini -p "@src/ Are there any React hooks that handle WebSocket connections? List them with file paths"
+
+Verify error handling:
+gemini -p "@src/ @api/ Is proper error handling implemented for all API endpoints? Show examples of try-catch blocks"
+
+Check for rate limiting:
+gemini -p "@backend/ @middleware/ Is rate limiting implemented for the API? Show the implementation details"
+
+Verify caching strategy:
+gemini -p "@src/ @lib/ @services/ Is Redis caching implemented? List all cache-related functions and their usage"
+
+Check for specific security measures:
+gemini -p "@src/ @api/ Are SQL injection protections implemented? Show how user inputs are sanitized"
+
+Verify test coverage for features:
+gemini -p "@src/payment/ @tests/ Is the payment processing module fully tested? List all test cases"
+
+When to Use Gemini CLI
+
+Use gemini -p when:
+- Analyzing entire codebases or large directories
+- Comparing multiple large files
+- Need to understand project-wide patterns or architecture
+- Current context window is insufficient for the task
+- Working with files totaling more than 100KB
+- Verifying if specific features, patterns, or security measures are implemented
+- Checking for the presence of certain coding patterns across the entire codebase
+
+Important Notes
+
+- Paths in @ syntax are relative to your current working directory when invoking gemini
+- The CLI will include file contents directly in the context
+- No need for --yolo flag for read-only analysis
+- Gemini's context window can handle entire codebases that would overflow Claude's context
+- When checking implementations, be specific about what you're looking for to get accurate results
+
+## Firebase Functions Architecture Guidelines
+
+This project includes Firebase Functions (located in `/functions/`) that follow a simplified, pragmatic architecture approach distinct from the Android client architecture.
+
+### Core Principles
+
+**Simplicity Over Abstraction**
+- Prioritize direct, readable code over complex architectural patterns
+- Avoid over-engineering for TypeScript/JavaScript server-side environment
+- Focus on Firestore integration efficiency and Firebase ecosystem compatibility
+
+**Forbidden Patterns**
+- **Domain Events**: Do NOT implement domain event systems in Firebase Functions
+  - Events add complexity without business value in stateless cloud functions
+  - No event handlers or processing infrastructure exists
+  - Use direct method calls for side effects instead
+- **ValueObject Pattern**: Do NOT use ValueObject wrapper classes
+  - Creates unnecessary complexity for simple validation
+  - Poor integration with Firestore's JSON-based storage model
+  - Use validation functions and primitive types instead
+
+### Recommended Patterns
+
+**Validation Strategy**
+```typescript
+// ❌ DON'T: ValueObject wrappers
+export class Email {
+  constructor(public readonly value: string) {
+    if (!isValidEmail(value)) throw new Error('Invalid email');
+  }
+}
+
+// ✅ DO: Direct validation functions
+export function validateEmail(email: string): void {
+  if (!isValidEmail(email)) {
+    throw new ValidationError('email', 'Invalid email format');
+  }
+}
+
+// ✅ DO: Type aliases for better type safety
+export type UserId = string;
+export type ProjectId = string;
+```
+
+**Entity Design**
+```typescript
+// ✅ DO: Simple entities with primitive types
+export class UserEntity {
+  constructor(
+    public readonly id: string,
+    public readonly email: string,    // Direct primitive
+    public readonly name: string,     // Direct primitive
+    // ... other fields
+  ) {
+    // Validate in constructor
+    validateEmail(email);
+    validateUsername(name);
+  }
+
+  toData(): UserData {
+    return {
+      id: this.id,
+      email: this.email,  // Direct access, no .value unwrapping
+      name: this.name,    // Direct access, no .value unwrapping
+      // ...
+    };
+  }
+}
+```
+
+**Repository Pattern**
+- Keep repositories simple with direct CRUD operations
+- Avoid complex factory patterns for basic operations
+- Use constructor injection instead of factory contexts where possible
+
+### Firebase-Specific Considerations
+
+**Firestore Integration**
+- Design entities to work seamlessly with Firestore's document model
+- Minimize data transformation between entities and Firestore documents
+- Use Firestore Timestamps appropriately for date fields
+- Leverage Firestore's offline caching instead of implementing separate local storage
+
+**Cloud Function Environment**
+- Remember functions are stateless - no persistent event handling needed
+- Optimize for cold start performance (avoid heavy initialization)
+- Use Firebase Admin SDK efficiently
+- Handle authentication via Firebase Auth context
+
+### Validation Guidelines
+
+**Input Validation**
+- Validate at entity construction time
+- Use shared validation utilities from `core/validation.ts`
+- Throw appropriate error types (`ValidationError`, `ConflictError`, etc.)
+- Keep validation logic simple and focused
+
+**Error Handling**
+- Use `CustomResult<T, E>` pattern for operation results
+- Provide clear, actionable error messages
+- Handle Firebase-specific errors appropriately
+- Don't over-abstract error handling
+
+### Testing Strategy
+
+**Focus Areas**
+- Test business logic, not architectural abstractions
+- Validate Firestore integration correctness
+- Test error handling and edge cases
+- Mock Firebase services for unit tests
+
+**Avoid Testing**
+- ValueObject wrapper functionality (eliminated)
+- Domain event generation/handling (eliminated)
+- Over-complex factory patterns
+
+### Migration Notes
+
+When working with existing code that violates these principles:
+1. Remove domain event systems completely
+2. Replace ValueObjects with validation functions and primitive types
+3. Simplify repository factories to direct injection
+4. Update tests to focus on actual business logic
+
+This approach ensures Firebase Functions remain maintainable, performant, and focused on their primary responsibility: providing efficient server-side functionality for the mobile application.