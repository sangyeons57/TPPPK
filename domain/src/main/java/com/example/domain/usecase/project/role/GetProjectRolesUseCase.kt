package com.example.domain.usecase.project.role

import com.example.core_common.result.CustomResult
import com.example.domain.model.base.Role
import com.example.domain.model.ui.project.RoleSortOption
import com.example.domain.model.vo.DocumentId
import com.example.domain.repository.base.ProjectRoleRepository
import kotlinx.coroutines.flow.Flow
import kotlinx.coroutines.flow.first
import kotlinx.coroutines.flow.flowOf
import javax.inject.Inject

/**
 * UseCase for retrieving project roles with optional filtering and sorting.
 */
interface GetProjectRolesUseCase {
    /**
     * Retrieves roles for a project with optional filtering and sorting.
     *
     * @param projectId The ID of the project.
     * @param filterIsDefault Optional filter to only include default roles.
     * @param sortBy Optional sort option for the roles.
     * @return A [Flow] emitting a list of [Role] objects.
     */
    suspend operator fun invoke(
        projectId: DocumentId,
        sortBy: RoleSortOption? = null
    ): Flow<CustomResult<List<Role>, Exception>>
}
class GetProjectRolesUseCaseImpl @Inject constructor(
    private val projectRoleRepository: ProjectRoleRepository
) : GetProjectRolesUseCase {

    override suspend fun invoke(
        projectId: DocumentId,
        sortBy: RoleSortOption?
    ): Flow<CustomResult<List<Role>, Exception>> {
        return when (val customResult = projectRoleRepository.observeAll().first()){
            is CustomResult.Success -> {
<<<<<<< HEAD
                // 🚨 모든 역할을 보여주되, 시스템 역할(OWNER 등)만 제외
                var roles = customResult.data.toList().filter{
                    if (it !is Role) return@filter false
                    
                    // 시스템 역할이 아닌 경우만 포함 (isDefault 필터링 제거)
                    !Role.isSystemRole(it.id.value)
                } as List<Role>

=======
                // Filter to only include Role objects and remove the default filter 
                // so we can see both default and custom roles
                var roles = customResult.data.filterIsInstance<Role>()
>>>>>>> efbaa524

                // Apply sorting if specified
                sortBy?.let { option ->
                    roles = when (option) {
                        RoleSortOption.NAME_ASC -> roles.sortedBy { it.name.lowercase() }
                        RoleSortOption.NAME_DESC -> roles.sortedByDescending { it.name.lowercase() }
                        else -> roles
                    }
                }

                flowOf(CustomResult.Success(roles))
            }
            is CustomResult.Failure -> flowOf(CustomResult.Failure(customResult.error))
            is CustomResult.Initial -> flowOf(CustomResult.Initial)
            is CustomResult.Loading -> flowOf(CustomResult.Loading)
            is CustomResult.Progress -> flowOf(CustomResult.Progress(customResult.progress))
        }
    }
}<|MERGE_RESOLUTION|>--- conflicted
+++ resolved
@@ -37,20 +37,12 @@
     ): Flow<CustomResult<List<Role>, Exception>> {
         return when (val customResult = projectRoleRepository.observeAll().first()){
             is CustomResult.Success -> {
-<<<<<<< HEAD
                 // 🚨 모든 역할을 보여주되, 시스템 역할(OWNER 등)만 제외
-                var roles = customResult.data.toList().filter{
-                    if (it !is Role) return@filter false
-                    
-                    // 시스템 역할이 아닌 경우만 포함 (isDefault 필터링 제거)
-                    !Role.isSystemRole(it.id.value)
-                } as List<Role>
+                // filterIsInstance를 사용하여 타입 안전성 확보 + 시스템 역할 필터링
+                var roles = customResult.data.filterIsInstance<Role>().filter { role ->
+                    !Role.isSystemRole(role.id.value)
+                }
 
-=======
-                // Filter to only include Role objects and remove the default filter 
-                // so we can see both default and custom roles
-                var roles = customResult.data.filterIsInstance<Role>()
->>>>>>> efbaa524
 
                 // Apply sorting if specified
                 sortBy?.let { option ->
